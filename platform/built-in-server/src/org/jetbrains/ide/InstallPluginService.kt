// Copyright 2000-2019 JetBrains s.r.o. Use of this source code is governed by the Apache 2.0 license that can be found in the LICENSE file.
package org.jetbrains.ide

import com.intellij.ide.plugins.marketplace.MarketplaceRequests
import com.intellij.openapi.application.ApplicationInfo
import com.intellij.openapi.application.ApplicationManager
import com.intellij.openapi.application.ApplicationNamesInfo
import com.intellij.openapi.application.ex.ApplicationInfoEx
import com.intellij.openapi.diagnostic.logger
import com.intellij.openapi.extensions.PluginId
import com.intellij.openapi.project.ProjectManager
import com.intellij.openapi.updateSettings.impl.pluginsAdvertisement.PluginsAdvertiser
import com.intellij.openapi.util.BuildNumber
import com.intellij.openapi.util.io.BufferExposingByteArrayOutputStream
import com.intellij.openapi.util.text.StringUtil
import com.intellij.ui.AppIcon
import com.intellij.util.PlatformUtils
import com.intellij.util.io.hostName
import com.intellij.util.io.origin
import com.intellij.util.net.NetUtils
import com.intellij.util.text.nullize
import io.netty.channel.ChannelHandlerContext
import io.netty.handler.codec.http.FullHttpRequest
import io.netty.handler.codec.http.HttpRequest
import io.netty.handler.codec.http.QueryStringDecoder
import java.io.OutputStream
import java.net.URI
import java.net.URISyntaxException

internal class InstallPluginService : RestService() {
  private val LOG = logger<InstallPluginService>()

  override fun getServiceName() = "installPlugin"

  override fun isAccessible(request: HttpRequest) = true

  var isAvailable = true

  override fun execute(urlDecoder: QueryStringDecoder, request: FullHttpRequest, context: ChannelHandlerContext): String? {
    val pluginId = getStringParameter("pluginId", urlDecoder)
    val action = getStringParameter("action", urlDecoder)

    if (pluginId.isNullOrBlank()) {
      return productInfo(request, context)
    }

    return when (action) {
      "checkCompatibility" -> checkCompatibility(request, context, pluginId)
      "install" -> installPlugin(request, context, pluginId)
      else -> productInfo(request, context)
    }
  }

  private fun checkCompatibility(
    request: FullHttpRequest,
    context: ChannelHandlerContext,
    pluginId: String
  ): Nothing? {
    //check if there is an update for this IDE with this ID.
<<<<<<< HEAD
    val compatibleUpdateExists = MarketplaceRequests.getLastCompatiblePluginUpdate(pluginId) != null
=======
    val buildNumber = PluginRepositoryRequests.getBuildForPluginRepositoryRequests()
    LOG.debug("Checking for `LastCompatiblePluginUpdate`: id=$pluginId, buildNumber=$buildNumber")
    val lastCompatiblePluginUpdate = PluginsMetaLoader.getLastCompatiblePluginUpdate(listOf(pluginId), BuildNumber.fromString(buildNumber))
    LOG.debug("`LastCompatiblePluginUpdate` results: $lastCompatiblePluginUpdate")
    val compatibleUpdateExists = lastCompatiblePluginUpdate.isNotEmpty()

>>>>>>> eae89eb1
    val out = BufferExposingByteArrayOutputStream()

    val writer = createJsonWriter(out)
    writer.beginObject()
    writer.name("compatible").value(compatibleUpdateExists)
    writer.endObject()
    writer.close()

    send(out, request, context)
    return null
  }

  private fun installPlugin(request: FullHttpRequest,
                            context: ChannelHandlerContext,
                            pluginId: String): Nothing? {
    PluginId.findId(pluginId)?.let {
      if (isAvailable) {
        isAvailable = false
        val effectiveProject = getLastFocusedOrOpenedProject() ?: ProjectManager.getInstance().defaultProject
        ApplicationManager.getApplication().invokeLater(Runnable {
          AppIcon.getInstance().requestAttention(effectiveProject, true)
          PluginsAdvertiser.installAndEnable(setOf(it)) { }
          isAvailable = true
        }, effectiveProject.disposed)
      }
    }

    sendOk(request, context)
    return null
  }

  private fun productInfo(request: FullHttpRequest,
                          context: ChannelHandlerContext): Nothing? {
    val out = BufferExposingByteArrayOutputStream()

    writeIDEInfo(out)

    send(out, request, context)
    return null
  }

  private fun writeIDEInfo(out: OutputStream) {
    val writer = createJsonWriter(out)
    writer.beginObject()

    var appName = ApplicationInfoEx.getInstanceEx().fullApplicationName
    val build = ApplicationInfo.getInstance().build

    if (!PlatformUtils.isIdeaUltimate()) {
      val productName = ApplicationNamesInfo.getInstance().productName
      appName = appName.replace("$productName ($productName)", productName)
      appName = StringUtil.trimStart(appName, "JetBrains ")
    }

    writer.name("name").value(appName)
    writer.name("buildNumber").value(build.asString())
    writer.endObject()
    writer.close()
  }

  override fun isHostTrusted(request: FullHttpRequest, urlDecoder: QueryStringDecoder): Boolean {
    val origin = request.origin
    val originHost = try {
      if (origin == null) null else URI(origin).host.nullize()
    }
    catch (ignored: URISyntaxException) {
      return false
    }

    val hostName = request.hostName
    if (hostName != null && !NetUtils.isLocalhost(hostName)) {
      LOG.error("Expected 'request.hostName' to be localhost. hostName='$hostName', origin='$origin'")
    }

    return (originHost != null && (
      listOf("plugins.jetbrains.com", "package-search.services.jetbrains.com", "package-search.jetbrains.com").contains(originHost) ||
      originHost.endsWith(".dev.marketplace.intellij.net") ||
      NetUtils.isLocalhost(originHost))) || super.isHostTrusted(request, urlDecoder)
  }
}<|MERGE_RESOLUTION|>--- conflicted
+++ resolved
@@ -57,16 +57,7 @@
     pluginId: String
   ): Nothing? {
     //check if there is an update for this IDE with this ID.
-<<<<<<< HEAD
     val compatibleUpdateExists = MarketplaceRequests.getLastCompatiblePluginUpdate(pluginId) != null
-=======
-    val buildNumber = PluginRepositoryRequests.getBuildForPluginRepositoryRequests()
-    LOG.debug("Checking for `LastCompatiblePluginUpdate`: id=$pluginId, buildNumber=$buildNumber")
-    val lastCompatiblePluginUpdate = PluginsMetaLoader.getLastCompatiblePluginUpdate(listOf(pluginId), BuildNumber.fromString(buildNumber))
-    LOG.debug("`LastCompatiblePluginUpdate` results: $lastCompatiblePluginUpdate")
-    val compatibleUpdateExists = lastCompatiblePluginUpdate.isNotEmpty()
-
->>>>>>> eae89eb1
     val out = BufferExposingByteArrayOutputStream()
 
     val writer = createJsonWriter(out)
