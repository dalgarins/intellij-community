/*
 * Copyright 2000-2015 JetBrains s.r.o.
 *
 * Licensed under the Apache License, Version 2.0 (the "License");
 * you may not use this file except in compliance with the License.
 * You may obtain a copy of the License at
 *
 * http://www.apache.org/licenses/LICENSE-2.0
 *
 * Unless required by applicable law or agreed to in writing, software
 * distributed under the License is distributed on an "AS IS" BASIS,
 * WITHOUT WARRANTIES OR CONDITIONS OF ANY KIND, either express or implied.
 * See the License for the specific language governing permissions and
 * limitations under the License.
 */
package com.intellij.diff.merge;

import com.intellij.diff.DiffDialogHints;
import com.intellij.diff.util.DiffUserDataKeys;
import com.intellij.diff.util.DiffUtil;
import com.intellij.openapi.application.ApplicationManager;
import com.intellij.openapi.diagnostic.Logger;
import com.intellij.openapi.project.Project;
import com.intellij.openapi.ui.WindowWrapper;
import com.intellij.openapi.ui.WindowWrapperBuilder;
import com.intellij.openapi.util.Disposer;
<<<<<<< HEAD
import com.intellij.openapi.util.text.StringUtil;
import com.intellij.ui.components.panels.Wrapper;
import com.intellij.util.containers.ContainerUtil;
import com.intellij.util.ui.UIUtil;
=======
import com.intellij.util.Consumer;
import com.intellij.util.ObjectUtils;
>>>>>>> 7e9978e5
import org.jetbrains.annotations.NotNull;
import org.jetbrains.annotations.Nullable;

import javax.swing.*;
import java.awt.*;
<<<<<<< HEAD
import java.util.List;
=======
>>>>>>> 7e9978e5

public abstract class MergeWindow {
  private static final Logger LOG = Logger.getInstance(MergeWindow.class);

  @Nullable private final Project myProject;
  @NotNull private final DiffDialogHints myHints;

  private MergeRequestProcessor myProcessor;
  private WindowWrapper myWrapper;

  public MergeWindow(@Nullable Project project, @NotNull DiffDialogHints hints) {
    myProject = project;
    myHints = hints;
  }

  protected void init() {
    if (myWrapper != null) return;

    myProcessor = createProcessor();

    String dialogGroupKey = myProcessor.getContextUserData(DiffUserDataKeys.DIALOG_GROUP_KEY);
    if (dialogGroupKey == null) dialogGroupKey = "MergeDialog";

    myWrapper = new WindowWrapperBuilder(DiffUtil.getWindowMode(myHints), new MyPanel(myProcessor.getComponent()))
      .setProject(myProject)
      .setParent(myHints.getParent())
      .setDimensionServiceKey(dialogGroupKey)
      .setPreferredFocusedComponent(() -> myProcessor.getPreferredFocusedComponent())
      .setOnShowCallback(() -> initProcessor(myProcessor))
      .setOnCloseHandler(() -> myProcessor.checkCloseAction())
      .build();
    myWrapper.setImages(DiffUtil.DIFF_FRAME_ICONS);
    Disposer.register(myWrapper, myProcessor);

    Consumer<WindowWrapper> wrapperHandler = myHints.getWindowConsumer();
    if (wrapperHandler != null) wrapperHandler.consume(myWrapper);
  }

  public void show() {
    if (ApplicationManager.getApplication().isWriteAccessAllowed()) {
      LOG.error("Merge dialog should not be shown under a write action, as it will disable any background activity.");
    }

    init();
    myWrapper.show();
  }

<<<<<<< HEAD
  // TODO: use WindowWrapper
  private static class MyDialog extends DialogWrapper {
    @NotNull private final MergeRequestProcessor myProcessor;
    @NotNull private final Wrapper mySouthPanel = new Wrapper();

    MyDialog(@NotNull MergeRequestProcessor processor) {
      super(processor.getProject(), true);
      myProcessor = processor;
    }

    @Override
    public void init() {
      super.init();
      Disposer.register(getDisposable(), myProcessor);
      UIUtil.runWhenWindowOpened(getWindow(), () -> myProcessor.init());
    }
=======
  @NotNull
  private MergeRequestProcessor createProcessor() {
    return new MergeRequestProcessor(myProject) {
      @Override
      public void closeDialog() {
        myWrapper.close();
      }
>>>>>>> 7e9978e5

      @Override
      protected void setWindowTitle(@NotNull String title) {
        myWrapper.setTitle(title);
      }

      @Nullable
      @Override
      protected JRootPane getRootPane() {
        RootPaneContainer container = ObjectUtils.tryCast(myWrapper.getWindow(), RootPaneContainer.class);
        return container != null ? container.getRootPane() : null;
      }
    };
  }

  protected abstract void initProcessor(@NotNull MergeRequestProcessor processor);

  private static class MyPanel extends JPanel {
    MyPanel(@NotNull JComponent content) {
      super(new BorderLayout());
      add(content, BorderLayout.CENTER);
    }

    @Override
    public Dimension getPreferredSize() {
      Dimension windowSize = DiffUtil.getDefaultDiffWindowSize();
      Dimension size = super.getPreferredSize();
      return new Dimension(Math.max(windowSize.width, size.width), Math.max(windowSize.height, size.height));
    }
  }

  public static class ForRequest extends MergeWindow {
    @NotNull private final MergeRequest myMergeRequest;

    public ForRequest(@Nullable Project project, @NotNull MergeRequest mergeRequest, @NotNull DiffDialogHints hints) {
      super(project, hints);
      myMergeRequest = mergeRequest;
    }


    @Override
    protected void initProcessor(@NotNull MergeRequestProcessor processor) {
      processor.init(myMergeRequest);
    }
  }

  public static class ForProducer extends MergeWindow {
    @NotNull private final MergeRequestProducer myMergeRequestProducer;

    public ForProducer(@Nullable Project project, @NotNull MergeRequestProducer mergeRequestProducer, @NotNull DiffDialogHints hints) {
      super(project, hints);
      myMergeRequestProducer = mergeRequestProducer;
    }


    @Override
    protected void initProcessor(@NotNull MergeRequestProcessor processor) {
      processor.init(myMergeRequestProducer);
    }
  }
}<|MERGE_RESOLUTION|>--- conflicted
+++ resolved
@@ -24,24 +24,13 @@
 import com.intellij.openapi.ui.WindowWrapper;
 import com.intellij.openapi.ui.WindowWrapperBuilder;
 import com.intellij.openapi.util.Disposer;
-<<<<<<< HEAD
-import com.intellij.openapi.util.text.StringUtil;
-import com.intellij.ui.components.panels.Wrapper;
-import com.intellij.util.containers.ContainerUtil;
-import com.intellij.util.ui.UIUtil;
-=======
 import com.intellij.util.Consumer;
 import com.intellij.util.ObjectUtils;
->>>>>>> 7e9978e5
 import org.jetbrains.annotations.NotNull;
 import org.jetbrains.annotations.Nullable;
 
 import javax.swing.*;
 import java.awt.*;
-<<<<<<< HEAD
-import java.util.List;
-=======
->>>>>>> 7e9978e5
 
 public abstract class MergeWindow {
   private static final Logger LOG = Logger.getInstance(MergeWindow.class);
@@ -89,24 +78,6 @@
     myWrapper.show();
   }
 
-<<<<<<< HEAD
-  // TODO: use WindowWrapper
-  private static class MyDialog extends DialogWrapper {
-    @NotNull private final MergeRequestProcessor myProcessor;
-    @NotNull private final Wrapper mySouthPanel = new Wrapper();
-
-    MyDialog(@NotNull MergeRequestProcessor processor) {
-      super(processor.getProject(), true);
-      myProcessor = processor;
-    }
-
-    @Override
-    public void init() {
-      super.init();
-      Disposer.register(getDisposable(), myProcessor);
-      UIUtil.runWhenWindowOpened(getWindow(), () -> myProcessor.init());
-    }
-=======
   @NotNull
   private MergeRequestProcessor createProcessor() {
     return new MergeRequestProcessor(myProject) {
@@ -114,7 +85,6 @@
       public void closeDialog() {
         myWrapper.close();
       }
->>>>>>> 7e9978e5
 
       @Override
       protected void setWindowTitle(@NotNull String title) {
