--- conflicted
+++ resolved
@@ -335,17 +335,7 @@
     return icon;
   }
 
-<<<<<<< HEAD
   public static final class CachedImageIcon implements ScalableIcon {
-    private Object myRealIcon;
-    @NotNull
-    private final URL myUrl;
-    private boolean dark;
-    private float scale;
-    private ImageFilter filter;
-    private HashMap<Float, Icon> scaledIcons;
-=======
-  private static final class CachedImageIcon implements ScalableIcon {
     private volatile Object myRealIcon;
     @NotNull
     private final URL myUrl;
@@ -355,7 +345,6 @@
 
     private final MyScaledIconsCache myScaledIconsCache = new MyScaledIconsCache();
 
->>>>>>> b7c0ecf1
     public CachedImageIcon(@NotNull URL url) {
       myUrl = url;
       dark = USE_DARK_ICONS;
@@ -399,14 +388,14 @@
       return icon == null ? EMPTY_ICON : icon;
     }
 
-<<<<<<< HEAD
+
     @NotNull
     public URL getUrl() {
       return myUrl;
-=======
+    }
+
     private boolean isValid() {
       return dark == USE_DARK_ICONS && scale == SCALE && filter == IMAGE_FILTER;
->>>>>>> b7c0ecf1
     }
 
     @Override
