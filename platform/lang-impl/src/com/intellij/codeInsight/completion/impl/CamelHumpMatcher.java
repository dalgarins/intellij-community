--- conflicted
+++ resolved
@@ -71,19 +71,10 @@
     return CharArrayUtil.shiftForward(name, 0, "_");
   }
 
-  private static int caseSensitiveMode() {
-    final CodeInsightSettings settings = CodeInsightSettings.getInstance();
-    if (settings != null) {
-      return settings.COMPLETION_CASE_SENSITIVE;
-    } else {
-      return CodeInsightSettings.FIRST_LETTER;
-    }
-  }
-
   @Override
   public boolean prefixMatches(@NotNull final String name) {
     if (name.startsWith("_") &&
-        caseSensitiveMode() == CodeInsightSettings.FIRST_LETTER &&
+        CodeInsightSettings.getInstance().COMPLETION_CASE_SENSITIVE == CodeInsightSettings.FIRST_LETTER &&
         firstLetterCaseDiffers(name)) {
       return false;
     }
@@ -145,19 +136,8 @@
         builder = builder.withCaseSensitivity(NameUtil.MatchingCaseSensitivity.ALL);
       }
     }
-<<<<<<< HEAD
-
-    switch (caseSensitiveMode()) {
-      case CodeInsightSettings.NONE:
-        return NameUtil.buildMatcher(prefix, NameUtil.MatchingCaseSensitivity.NONE);
-      case CodeInsightSettings.FIRST_LETTER:
-        return NameUtil.buildMatcher(prefix, NameUtil.MatchingCaseSensitivity.FIRST_LETTER);
-      default:
-        return NameUtil.buildMatcher(prefix, NameUtil.MatchingCaseSensitivity.ALL);
-=======
     if (myTypoTolerant) {
       builder = builder.typoTolerant();
->>>>>>> 38dd8b9a
     }
     return builder.build();
   }
