--- conflicted
+++ resolved
@@ -1228,9 +1228,6 @@
     if (!delayKeyEvents.get()) return false;
     long currentTypeaheadDelay = System.currentTimeMillis() - lastTypeaheadTimestamp;
     if (currentTypeaheadDelay > Registry.get("action.aware.typeaheadTimout").asDouble()) {
-<<<<<<< HEAD
-      TYPEAHEAD_LOG.error(new RuntimeException("Typeahead timeout is exceeded: " + currentTypeaheadDelay));
-=======
       // Log4j uses appenders. The appenders potentially may use invokeLater method
       // In this particular place it is possible to get a deadlock because of
       // sun.awt.PostEventQueue#flush implementation.
@@ -1238,7 +1235,6 @@
       super.postEvent(new InvocationEvent(this, () -> {
         TYPEAHEAD_LOG.error(new RuntimeException("Typeahead timeout is exceeded: " + currentTypeaheadDelay));
       }));
->>>>>>> 54425956
       return true;
     }
     return false;
@@ -1318,29 +1314,15 @@
       } else if (event.getID() == KeyEvent.KEY_RELEASED && Registry.is("action.aware.typeAhead.searchEverywhere")
                  && KeyboardFocusManager.getCurrentKeyboardFocusManager().getFocusedWindow() instanceof IdeFrame) {
         KeyEvent keyEvent = (KeyEvent)event;
-<<<<<<< HEAD
-=======
         // 1. check key code
         // 2. if key code != SHIFT -> restart
         // 3. if has other modifiers - > restart
         // 4. keyEvent.getWhen() - ourLastTimePressed.get() < 100 -> restart
         // 5. if the second time and (keyEvent.getWhen() - ourLastTimePressed.get() > 500) -> restart state
->>>>>>> 54425956
         if (keyEvent.getKeyCode() == KeyEvent.VK_SHIFT) {
           switch (mySearchEverywhereTypeaheadState) {
             case DEACTIVATED:
               mySearchEverywhereTypeaheadState = SearchEverywhereTypeaheadState.TRIGGERED;
-<<<<<<< HEAD
-              break;
-            case TRIGGERED:
-              delayKeyEvents.set(true);
-              lastTypeaheadTimestamp = System.currentTimeMillis();
-              mySearchEverywhereTypeaheadState = SearchEverywhereTypeaheadState.DETECTED;
-              break;
-          }
-        } else if (mySearchEverywhereTypeaheadState == SearchEverywhereTypeaheadState.TRIGGERED) {
-          mySearchEverywhereTypeaheadState = SearchEverywhereTypeaheadState.DEACTIVATED;
-=======
               ourLastTimePressed.set(keyEvent.getWhen());
               break;
             case TRIGGERED:
@@ -1356,7 +1338,6 @@
               }
               break;
           }
->>>>>>> 54425956
         }
       }
 
@@ -1405,8 +1386,6 @@
     return true;
   }
 
-<<<<<<< HEAD
-=======
   private void flushDelayedKeyEvents() {
     delayKeyEvents.set(false);
     int size = myDelayedKeyEvents.size();
@@ -1417,7 +1396,6 @@
     }
   }
 
->>>>>>> 54425956
   private SearchEverywhereTypeaheadState mySearchEverywhereTypeaheadState = SearchEverywhereTypeaheadState.DEACTIVATED;
 
   private enum SearchEverywhereTypeaheadState {
