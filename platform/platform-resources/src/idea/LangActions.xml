<idea-plugin>
  <actions>
    <action id="IncrementalSearch" class="com.intellij.codeInsight.navigation.actions.IncrementalSearchAction"/>
    <action id="AddToFavoritesPopup" class="com.intellij.ide.favoritesTreeView.actions.AddToFavoritesPopupAction"/>
    <group id="AddToFavorites" class="com.intellij.ide.favoritesTreeView.actions.AddToFavoritesActionGroup" popup="true"/>
    <group id="AddAllToFavorites" class="com.intellij.ide.favoritesTreeView.actions.AddAllToFavoritesActionGroup" popup="true"/>
    <action id="AddNewFavoritesList" class="com.intellij.ide.favoritesTreeView.actions.AddNewFavoritesListAction"/>
    <group id="SendToFavoritesGroup" class="com.intellij.ide.favoritesTreeView.actions.SendToFavoritesGroup" popup="true"/>
<!--   Turned OFF temporary-->
    <action id="RunConfiguration" class="com.intellij.execution.actions.MockActionDeleteMe"/>
    <action id="Stop" class="com.intellij.execution.actions.MockActionDeleteMe"/>
    <action id="ChooseRunConfiguration" class="com.intellij.execution.actions.MockActionDeleteMe" text="Run..."/>
    <action id="ChooseDebugConfiguration" class="com.intellij.execution.actions.MockActionDeleteMe" text="Debug..."/>

    <group id="RunContextGroup" popup="false">
      <!-- A dynamic group filled with executor actions -->
      <group id="RunContextGroupInner"/>
      <separator/>
      <action id="CreateRunConfiguration" class="com.intellij.execution.actions.CreateAction"/>
    </group>
    <group id="RunContextPopupGroup" popup="false">
      <reference ref="RunContextGroup"/>
    </group>

    <group id="LangCodeInsightActions">
      <action id="EditorSelectWord" class="com.intellij.openapi.editor.actions.SelectWordAtCaretAction"/>
      <action id="EditorUnSelectWord" class="com.intellij.openapi.editor.actions.UnselectWordAtCaretAction"/>

      <add-to-group group-id="EditorActions" anchor="last"/>
    </group>

    <action id="ClassNameCompletion" class="com.intellij.codeInsight.completion.actions.ClassNameCompletionAction"/>

    <group id="GenerateGroup">
      <action id="OverrideMethods" class="com.intellij.codeInsight.generation.actions.OverrideMethodsAction"/>
      <action id="ImplementMethods" class="com.intellij.codeInsight.generation.actions.ImplementMethodsAction"/>
      <action id="DelegateMethods" class="com.intellij.codeInsight.generation.actions.DelegateMethodsAction"/>
      <action id="GeneratePattern" class="com.intellij.codeInsight.generation.GenerateByPatternAction" text="Generate by Pattern..."/>
      <group id="GenerateFromTestCreatorsGroup" class="com.intellij.testIntegration.GenerateFromTestCreatorsGroup"/>
    </group>

    <action id="ShowIntentionActions" class="com.intellij.codeInsight.intention.actions.ShowIntentionActionsAction"/>

    <action id="TogglePopupHints" class="com.intellij.codeInsight.daemon.impl.TogglePopupHintsAction"/>
    <action id="FindModal" class="com.intellij.openapi.editor.actions.FindAction" icon="AllIcons.Actions.Find"/>

    <action id="CodeInspection.OnEditor" class="com.intellij.codeInspection.actions.CodeInspectionOnEditorAction"/>

    <action id="ActivateNavBar" class="com.intellij.ide.navigationToolbar.ActivateNavigationBarAction" popup="true"/>

    <action id="EditorIndentLineOrSelection" class="com.intellij.openapi.editor.actions.IndentLineOrSelectionAction"/>

    <action id="BraceOrQuoteOut" class="com.intellij.codeInsight.editorActions.BraceOrQuoteOutAction"/>

    <group id="CodeInsightEditorActions">
      <reference ref="LookupActions"/>
      <action id="EmacsStyleIndent" class="com.intellij.codeInsight.editorActions.EmacsStyleIndentAction"/>
      <action id="EditorCodeBlockStart" class="com.intellij.codeInsight.editorActions.CodeBlockStartAction"/>
      <action id="EditorCodeBlockEnd" class="com.intellij.codeInsight.editorActions.CodeBlockEndAction"/>
      <action id="EditorMatchBrace" class="com.intellij.codeInsight.editorActions.MatchBraceAction"/>
      <action id="EditorCodeBlockStartWithSelection" class="com.intellij.codeInsight.editorActions.CodeBlockStartWithSelectionAction"/>
      <action id="EditorCodeBlockEndWithSelection" class="com.intellij.codeInsight.editorActions.CodeBlockEndWithSelectionAction"/>
      <action id="EditorCompleteStatement" class="com.intellij.codeInsight.editorActions.smartEnter.SmartEnterAction">
        <add-to-group group-id="EditSmartGroup" anchor="first"/>
      </action>

      <add-to-group group-id="EditorActions" anchor="last"/>
    </group>

    <!-- File -->

    <action id="ReloadFromDisk" class="com.intellij.ide.actions.ReloadFromDiskAction">
      <!--
      <add-to-group group-id="FileMenu" anchor="after" relative-to-action="Synchronize"/>
      -->
    </action>

    <group id="NewProjectOrModuleGroup">
    </group>

    <group id="PrintExportGroup">
      <separator/>
      <action id="ExportToHTML" class="com.intellij.codeEditor.printing.ExportToHTMLAction"/>
      <action id="Print" class="com.intellij.codeEditor.printing.PrintAction" icon="AllIcons.General.Print"/>

      <add-to-group group-id="FileMenu" anchor="after" relative-to-action="InvalidateCaches"/>
    </group>

    <reference ref="AddToFavorites">
      <add-to-group group-id="FileMenu" anchor="after" relative-to-action="PrintExportGroup"/>
    </reference>

    <action id="ChangeTemplateDataLanguage" class="com.intellij.psi.templateLanguages.ChangeTemplateDataLanguageAction">
      <add-to-group group-id="FileMenu" anchor="before" relative-to-action="ToggleReadOnlyAttribute"/>
      <add-to-group group-id="EditorPopupMenu" anchor="before" relative-to-action="ToggleReadOnlyAttribute"/>
      <add-to-group group-id="EditorTabPopupMenu" anchor="after" relative-to-action="CopyReference"/>
    </action>

    <group id="PowerSaveGroup">
      <separator/>
      <action id="TogglePowerSave" class="com.intellij.ide.actions.TogglePowerSaveAction"/>
      <add-to-group group-id="FileMenu" anchor="after" relative-to-action="ToggleReadOnlyAttribute"/>
    </group>

    <!-- Edit -->
    <action id="CopyReference" class="com.intellij.ide.actions.CopyReferenceAction">
      <add-to-group group-id="CutCopyPasteGroup" anchor="after" relative-to-action="CopyPaths"/>
      <add-to-group group-id="EditorTabPopupMenu" anchor="after" relative-to-action="CopyPaths"/>
      <add-to-group group-id="EditorPopupMenu" anchor="after" relative-to-action="$Copy"/>
    </action>

    <action id="CopyTBXReference" class="com.intellij.ide.actions.CopyTBXReferenceAction" >
      <add-to-group group-id="CutCopyPasteGroup" anchor="after" relative-to-action="CopyReference"/>
    </action>

    <action id="CopyAsRichText" class="com.intellij.openapi.editor.richcopy.CopyAsRichTextAction">
      <add-to-group group-id="CutCopyPasteGroup" anchor="after" relative-to-action="CopyPaths"/>
      <add-to-group group-id="EditorPopupMenu" anchor="after" relative-to-action="$Copy"/>
    </action>

    <action id="CopyAsPlainText" class="com.intellij.openapi.editor.richcopy.CopyAsPlainTextAction">
      <add-to-group group-id="CutCopyPasteGroup" anchor="after" relative-to-action="CopyPaths"/>
      <add-to-group group-id="EditorPopupMenu" anchor="after" relative-to-action="$Copy"/>
    </action>

    <group id="EditSelectWordGroup">
      <reference ref="EditorSelectWord"/>
      <reference ref="EditorUnSelectWord"/>

      <add-to-group group-id="EditSelectGroup" anchor="last"/>
    </group>

    <group id="EditBookmarksGroup" popup="true">
      <action id="ToggleBookmark" class="com.intellij.ide.bookmarks.actions.ToggleBookmarkAction"/>
      <action id="ToggleBookmarkWithMnemonic" class="com.intellij.ide.bookmarks.actions.ToggleBookmarkWithMnemonicAction"/>
      <action id="ShowBookmarks" class="com.intellij.ide.bookmarks.actions.BookmarksAction"/>
      <action id="GotoNextBookmark" class="com.intellij.ide.bookmarks.actions.NextBookmarkAction"/>
      <action id="GotoPreviousBookmark" class="com.intellij.ide.bookmarks.actions.PreviousBookmarkAction"/>
      <separator/>

      <add-to-group group-id="GoToMenu" anchor="after" relative-to-action="JumpToNextChange"/>
    </group>

    <group id="GoToCodeGroup">
      <separator/>
      <action id="SelectIn" class="com.intellij.ide.actions.SelectInAction"/>
      <action id="ShowNavBar" class="com.intellij.ide.navigationToolbar.ShowNavBarAction"/>
      <action id="GotoDeclaration" class="com.intellij.codeInsight.navigation.actions.GotoDeclarationAction"/>
      <action id="GotoImplementation" class="com.intellij.codeInsight.navigation.actions.GotoImplementationAction"/>
      <action id="GotoTypeDeclaration" class="com.intellij.codeInsight.navigation.actions.GotoTypeDeclarationAction"/>
      <action id="GotoSuperMethod" class="com.intellij.codeInsight.navigation.actions.GotoSuperAction"/>
      <action id="GotoTest" class="com.intellij.testIntegration.GotoTestOrCodeAction"/>
      <action id="GotoRelated" class="com.intellij.ide.actions.GotoRelatedSymbolAction"/>
      <separator/>
      <action id="FileStructurePopup" class="com.intellij.ide.actions.ViewStructureAction"/>
      <action id="ShowFilePath" class="com.intellij.ide.actions.ShowFilePathAction"/>
      <group id="HierarchyGroup">
        <action id="TypeHierarchy" class="com.intellij.ide.hierarchy.actions.BrowseTypeHierarchyAction"/>
        <action id="MethodHierarchy" class="com.intellij.ide.hierarchy.actions.BrowseMethodHierarchyAction"/>
        <action id="CallHierarchy" class="com.intellij.ide.hierarchy.actions.BrowseCallHierarchyAction"/>
      </group>
      <separator/>

      <add-to-group group-id="GoToMenu" anchor="after" relative-to-action="EditBookmarksGroup"/>
    </group>

    <group id="GoToErrorGroup">
      <separator/>
      <action id="GotoNextError" class="com.intellij.codeInsight.daemon.impl.actions.GotoNextErrorAction"/>
      <action id="GotoPreviousError" class="com.intellij.codeInsight.daemon.impl.actions.GotoPreviousErrorAction"/>

      <add-to-group group-id="GoToMenu" anchor="after" relative-to-action="GoToCodeGroup"/>
    </group>

    <!-- View -->
    <group id="QuickActions">
      <separator/>
      <action id="QuickImplementations" class="com.intellij.codeInsight.hint.actions.ShowImplementationsAction"/>
      <action id="QuickJavaDoc" class="com.intellij.codeInsight.documentation.actions.ShowQuickDocInfoAction"/>

      <add-to-group group-id="ViewMenu" anchor="after" relative-to-action="ToolWindowsGroup"/>
    </group>

    <group id="CodeEditorBaseGroup">
      <group id="CodeEditorViewGroup">
        <action id="ExternalJavaDoc" class="com.intellij.ide.actions.ExternalJavaDocAction"/>
        <action id="ParameterInfo" class="com.intellij.codeInsight.hint.actions.ShowParameterInfoAction"/>
        <action id="ExpressionTypeInfo" class="com.intellij.codeInsight.hint.actions.ShowExpressionTypeAction"/>
        <action id="EditorContextInfo" class="com.intellij.codeInsight.hint.actions.ShowContainerInfoAction"/>
        <action id="ShowErrorDescription" class="com.intellij.codeInsight.daemon.impl.actions.ShowErrorDescriptionAction"/>
      </group>
      <separator/>

      <add-to-group group-id="ViewMenu" relative-to-action="QuickActions" anchor="after"/>
    </group>

    <action id="ShowGutterIconsSettings" class="com.intellij.application.options.editor.GutterIconsConfigurable$ShowSettingsAction">
      <add-to-group group-id="EditorGutterPopupMenu"/>
    </action>

    <action id="FixDocComment" class="com.intellij.codeInsight.editorActions.FixDocCommentAction"/>

    <action id="ViewNavigationBar" class="com.intellij.ide.actions.ViewNavigationBarAction">
      <add-to-group group-id="UIToggleActions" relative-to-action="ViewStatusBar" anchor="after"/>
    </action>

    <action id="ViewImportPopups" class="com.intellij.openapi.editor.actions.ToggleShowImportPopupsAction">
      <add-to-group group-id="EditorToggleActions"/>
    </action>

    <action id="ProjectViewChangeView" class="com.intellij.ide.projectView.actions.ChangeProjectViewAction"/>

    <action id="RecentChanges" class="com.intellij.history.integration.ui.actions.RecentChangesAction">
      <keyboard-shortcut first-keystroke="alt shift C" keymap="$default"/>
      <add-to-group group-id="ViewRecentActions" anchor="last"/>
    </action>

    <!-- Go To -->
    <group id="GoToTargetEx">
      <action id="GotoClass" class="com.intellij.ide.actions.GotoClassAction"/>
      <action id="GotoFile" class="com.intellij.ide.actions.GotoFileAction"/>
      <action id="GotoSymbol" class="com.intellij.ide.actions.GotoSymbolAction"/>

      <action id="GotoCustomRegion" class="com.intellij.lang.customFolding.GotoCustomRegionAction"/>
      <add-to-group group-id="GoToMenu" anchor="first"/>
    </group>

    <group id="GoToMenuEx">
      <separator/>
      <action id="MethodDown" class="com.intellij.codeInsight.navigation.actions.MethodDownAction"/>
      <action id="MethodUp" class="com.intellij.codeInsight.navigation.actions.MethodUpAction"/>
      <separator/>
      <add-to-group group-id="GoToMenu" anchor="after" relative-to-action="GoToPreviousError"/>
    </group>


    <!-- Code -->
    <group id="CodeMenu" popup="true">
      <reference ref="OverrideMethods"/>
      <reference ref="ImplementMethods"/>
      <action id="Generate" class="com.intellij.codeInsight.generation.actions.GenerateAction"/>
      <separator/>
      <action id="SurroundWith" class="com.intellij.codeInsight.generation.actions.SurroundWithAction"/>
      <action id="Unwrap" class="com.intellij.codeInsight.unwrap.UnwrapAction"/>
      <separator/>

      <group id="CodeCompletionGroup" class="com.intellij.codeInsight.completion.actions.CodeCompletionGroup" popup="true">
        <action id="CodeCompletion" class="com.intellij.codeInsight.completion.actions.CodeCompletionAction"/>
        <action id="SmartTypeCompletion" class="com.intellij.codeInsight.completion.actions.SmartCodeCompletionAction"/>
        <separator/>
        <action id="HippieCompletion" class="com.intellij.codeInsight.completion.actions.HippieCompletionAction"/>
        <action id="HippieBackwardCompletion" class="com.intellij.codeInsight.completion.actions.HippieBackwardCompletionAction"/>
      </group>

      <group id="FoldingGroup" popup="true">
        <action id="ExpandRegion" class="com.intellij.codeInsight.folding.impl.actions.ExpandRegionAction"/>
        <action id="CollapseRegion" class="com.intellij.codeInsight.folding.impl.actions.CollapseRegionAction"/>
        <separator/>
        <action id="ExpandRegionRecursively" class="com.intellij.codeInsight.folding.impl.actions.ExpandRegionRecursivelyAction"/>
        <action id="CollapseRegionRecursively" class="com.intellij.codeInsight.folding.impl.actions.CollapseRegionRecursivelyAction"/>
        <separator/>
        <action id="ExpandAllRegions" class="com.intellij.codeInsight.folding.impl.actions.ExpandAllRegionsAction"/>
        <action id="CollapseAllRegions" class="com.intellij.codeInsight.folding.impl.actions.CollapseAllRegionsAction"/>
        <separator/>
        <group id="ExpandToLevel" popup="true">
          <action id="ExpandToLevel1" class="com.intellij.codeInsight.folding.impl.actions.ExpandToLevel1Action"/>
          <action id="ExpandToLevel2" class="com.intellij.codeInsight.folding.impl.actions.ExpandToLevel2Action"/>
          <action id="ExpandToLevel3" class="com.intellij.codeInsight.folding.impl.actions.ExpandToLevel3Action"/>
          <action id="ExpandToLevel4" class="com.intellij.codeInsight.folding.impl.actions.ExpandToLevel4Action"/>
          <action id="ExpandToLevel5" class="com.intellij.codeInsight.folding.impl.actions.ExpandToLevel5Action"/>
        </group>
        <group id="ExpandAllToLevel" popup="true">
          <action id="ExpandAllToLevel1" class="com.intellij.codeInsight.folding.impl.actions.ExpandAllToLevel1Action"/>
          <action id="ExpandAllToLevel2" class="com.intellij.codeInsight.folding.impl.actions.ExpandAllToLevel2Action"/>
          <action id="ExpandAllToLevel3" class="com.intellij.codeInsight.folding.impl.actions.ExpandAllToLevel3Action"/>
          <action id="ExpandAllToLevel4" class="com.intellij.codeInsight.folding.impl.actions.ExpandAllToLevel4Action"/>
          <action id="ExpandAllToLevel5" class="com.intellij.codeInsight.folding.impl.actions.ExpandAllToLevel5Action"/>
        </group>
        <separator/>
        <group id="LanguageSpecificFoldingGroup">
          <action id="ExpandDocComments" class="com.intellij.codeInsight.folding.impl.actions.ExpandDocCommentsAction"/>
          <action id="CollapseDocComments" class="com.intellij.codeInsight.folding.impl.actions.CollapseDocCommentsAction"/>
        </group>
        <separator/>
        <action id="CollapseSelection" class="com.intellij.codeInsight.folding.impl.actions.CollapseSelectionAction"/>
        <action id="CollapseBlock" class="com.intellij.codeInsight.folding.impl.actions.CollapseBlockAction"/>
      </group>

      <separator/>

      <action id="InsertLiveTemplate" class="com.intellij.codeInsight.template.impl.actions.ListTemplatesAction"/>
      <action id="SurroundWithLiveTemplate" class="com.intellij.codeInsight.template.impl.actions.SurroundWithTemplateAction"/>
      <separator/>

      <group id="CommentGroup">
        <action id="CommentByLineComment" class="com.intellij.codeInsight.generation.actions.CommentByLineCommentAction"/>
        <action id="CommentByBlockComment" class="com.intellij.codeInsight.generation.actions.CommentByBlockCommentAction"/>
      </group>

      <group id="CodeFormatGroup">
        <action id="ReformatCode" class="com.intellij.codeInsight.actions.ReformatCodeAction"/>
        <action id="ShowReformatFileDialog" class="com.intellij.codeInsight.actions.ShowReformatFileDialog"/>
        <action id="AutoIndentLines" class="com.intellij.codeInsight.generation.actions.AutoIndentLinesAction"/>
        <action id="OptimizeImports" class="com.intellij.codeInsight.actions.OptimizeImportsAction"/>
        <action id="RearrangeCode" class="com.intellij.application.options.codeStyle.arrangement.action.RearrangeCodeAction"/>
      </group>

      <separator/>
      <action id="MoveStatementDown" class="com.intellij.codeInsight.editorActions.moveUpDown.MoveStatementDownAction"/>
      <action id="MoveStatementUp" class="com.intellij.codeInsight.editorActions.moveUpDown.MoveStatementUpAction"/>
      <action id="MoveElementLeft" class="com.intellij.codeInsight.editorActions.moveLeftRight.MoveElementLeftAction"/>
      <action id="MoveElementRight" class="com.intellij.codeInsight.editorActions.moveLeftRight.MoveElementRightAction"/>
      <action id="MoveLineDown" class="com.intellij.codeInsight.editorActions.moveUpDown.MoveLineDownAction"/>
      <action id="MoveLineUp" class="com.intellij.codeInsight.editorActions.moveUpDown.MoveLineUpAction"/>
      <separator/>
      <add-to-group group-id="MainMenu" anchor="after" relative-to-action="GoToMenu"/>
    </group>
    
    <group id="ParameterNameHints" popup="true">
      <action id="ShowSettingsWithAddedPattern" class="com.intellij.codeInsight.hints.ShowSettingsWithAddedPattern"/>
      <action id="ToggleInlineHintsAction" class="com.intellij.codeInsight.hints.ToggleInlineHintsAction"/>
      <action id="ShowParameterHintsSettings" class="com.intellij.codeInsight.hints.ShowParameterHintsSettings"/>
      <separator/>
      <action id="ToggleCompletionHintsAction" class="com.intellij.codeInsight.hints.ToggleCompletionHintsAction"/>
    </group>
    
    <!-- Analyze -->
    <action id="SliceBackward" class="com.intellij.slicer.SliceBackwardAction"/>
    <action id="SliceForward" class="com.intellij.slicer.SliceForwardAction"/>

    <!-- Refactor -->
    <group id="RefactoringMenu" popup="true">
      <action id="Refactorings.QuickListPopupAction"
              class = "com.intellij.refactoring.actions.RefactoringQuickListPopupAction"
              text = "Refactor This..." description="Context aware popup with list of refactoring actions"/>
      <action id="RenameElement" class="com.intellij.refactoring.actions.RenameElementAction"/>
      <action id="ChangeSignature" class="com.intellij.refactoring.actions.ChangeSignatureAction"/>
      <separator/>
      <action id="Move" class="com.intellij.refactoring.actions.MoveAction"/>
      <action id="CopyElement" class="com.intellij.ide.actions.CopyElementAction"/>
      <action id="SafeDelete" class="com.intellij.refactoring.actions.SafeDeleteAction"/>
      <separator/>
      <group id="IntroduceActionsGroup" popup="true" class="com.intellij.ide.actions.NonTrivialActionGroup">
        <action id="IntroduceVariable" class="com.intellij.refactoring.actions.IntroduceVariableAction"/>
        <action id="IntroduceConstant" class="com.intellij.refactoring.actions.IntroduceConstantAction"/>
        <action id="IntroduceField" class="com.intellij.refactoring.actions.IntroduceFieldAction"/>
        <action id="IntroduceParameter" class="com.intellij.refactoring.actions.IntroduceParameterAction"/>
        <separator/>
        <action id="IntroduceParameterObject" class="com.intellij.refactoring.actions.IntroduceParameterObjectAction"/>
        <separator/>
        <action id="ExtractMethod" class="com.intellij.refactoring.actions.ExtractMethodAction"/>
        <separator/>
        <action id="ExtractClass" class="com.intellij.refactoring.actions.ExtractClassAction"/>
        <action id="ExtractInclude" class="com.intellij.refactoring.actions.ExtractIncludeAction"/>
        <action id="ExtractInterface" class="com.intellij.refactoring.actions.ExtractInterfaceAction"/>
        <action id="ExtractSuperclass" class="com.intellij.refactoring.actions.ExtractSuperclassAction"/>
        <action id="ExtractModule" class="com.intellij.refactoring.actions.ExtractModuleAction"/>
      </group>

      <action id="Inline" class="com.intellij.refactoring.actions.InlineAction"/>
      <action id="InvertBoolean" class="com.intellij.refactoring.actions.InvertBooleanAction"/>
      <separator/>
      <action id="MembersPullUp" class="com.intellij.refactoring.actions.PullUpAction"/>
      <action id="MemberPushDown" class="com.intellij.refactoring.actions.PushDownAction"/>
      <add-to-group group-id="MainMenu" anchor="after" relative-to-action="CodeMenu"/>
    </group>

    <!-- Run -->
    <group id="RunMenu" popup="true">
      <group id="RunnerActions"/>
      <reference ref="ChooseRunConfiguration"/>
      <reference ref="ChooseDebugConfiguration"/>
      <action id="editRunConfigurations" class="com.intellij.execution.actions.EditRunConfigurationsAction"/>
      <action id="StopBackgroundProcesses" class="com.intellij.execution.actions.StopBackgroundProcessesAction"/>
      <action id="ShowLiveRunConfigurations" class="com.intellij.execution.actions.ShowRunningListAction"/>

      <add-to-group group-id="MainMenu" anchor="after" relative-to-action="RefactoringMenu"/>
    </group>


    <!-- Tools -->
    <group id="ToolsBasicGroup">
      <action id="SaveAsTemplate" class="com.intellij.codeInsight.template.actions.SaveAsTemplateAction"/>
      <action id="SaveFileAsTemplate" class="com.intellij.ide.actions.SaveFileAsTemplateAction"/>
      <separator/>

      <add-to-group group-id="ToolsMenu" anchor="first"/>

      <action id="IdeScriptingConsole" class="com.intellij.execution.console.RunIdeConsoleAction"/>
    </group>
    <action id="NewScratchBuffer" class="com.intellij.ide.scratch.ScratchFileActions$NewBufferAction"/>
    <action id="Scratch.ChangeLanguage" class="com.intellij.ide.scratch.ScratchFileActions$LanguageAction">
      <add-to-group group-id="EditorPopupMenu2"/>
    </action>

    <group id="ExternalToolsGroup" class="com.intellij.tools.ExternalToolsGroup">
      <add-to-group group-id="ToolsMenu" anchor="last"/>
    </group>


    <group id="NewGroup" popup="true">
      <action id="NewFile" class="com.intellij.ide.actions.CreateFileAction"/>
      <action id="NewScratchFile" class="com.intellij.ide.scratch.ScratchFileActions$NewFileAction" />
      <action id="NewDir" class="com.intellij.ide.actions.CreateDirectoryOrPackageAction"/>
      <separator/>
      <action id="NewFromTemplate" class="com.intellij.ide.fileTemplates.actions.CreateFromTemplateGroup"/>
    </group>

    <group id="WeighingNewGroup" class="com.intellij.ide.actions.WeighingNewActionGroup"/>
    <reference ref="AssociateWithFileType"/>

    <group id="RevealGroup">
      <action id="RevealIn" class="com.intellij.ide.actions.RevealFileAction"/>
      <reference ref="ShowFilePath"/>

      <add-to-group group-id="RunContextPopupGroup" anchor="last"/>
    </group>

    <!-- Toolbar -->
    <group id="ToolbarFindGroup">
      <add-to-group group-id="MainToolBar" relative-to-action="Back" anchor="before"/>
    </group>

    <group id="ToolbarRunGroup">
      <separator/>
<<<<<<< HEAD
      <reference ref="RunAnything"/>
=======
      <reference ref="RunConfiguration"/>
>>>>>>> f4acaf0a
      <reference ref="RunnerActions"/>
      <reference ref="Stop"/>
      <add-to-group group-id="MainToolBar" relative-to-action="Forward" anchor="after"/>
    </group>

    <group id="NavBarToolBarOthers"/>
    <group id="NavBarToolBar">
      <reference ref="ToolbarRunGroup"/>
      <separator/>
      <reference ref="NavBarVcsGroup"/>
      <separator/>
      <reference id="NavBarToolBarOthers"/>
      <separator/>
      <reference ref="RunAnything"/>
      <reference ref="SearchEverywhere"/>
    </group>

    <group id="Bookmarks" text="Bookmarks">
      <reference ref="ToggleBookmark"/>
      <reference ref="ShowBookmarks"/>
      <reference ref="GotoNextBookmark"/>
      <reference ref="GotoPreviousBookmark"/>

      <action id="GotoBookmark0" class="com.intellij.ide.bookmarks.actions.GoToMnemonicBookmarkActionBase$GotoBookmark0Action"/>
      <action id="GotoBookmark1" class="com.intellij.ide.bookmarks.actions.GoToMnemonicBookmarkActionBase$GotoBookmark1Action"/>
      <action id="GotoBookmark2" class="com.intellij.ide.bookmarks.actions.GoToMnemonicBookmarkActionBase$GotoBookmark2Action"/>
      <action id="GotoBookmark3" class="com.intellij.ide.bookmarks.actions.GoToMnemonicBookmarkActionBase$GotoBookmark3Action"/>
      <action id="GotoBookmark4" class="com.intellij.ide.bookmarks.actions.GoToMnemonicBookmarkActionBase$GotoBookmark4Action"/>
      <action id="GotoBookmark5" class="com.intellij.ide.bookmarks.actions.GoToMnemonicBookmarkActionBase$GotoBookmark5Action"/>
      <action id="GotoBookmark6" class="com.intellij.ide.bookmarks.actions.GoToMnemonicBookmarkActionBase$GotoBookmark6Action"/>
      <action id="GotoBookmark7" class="com.intellij.ide.bookmarks.actions.GoToMnemonicBookmarkActionBase$GotoBookmark7Action"/>
      <action id="GotoBookmark8" class="com.intellij.ide.bookmarks.actions.GoToMnemonicBookmarkActionBase$GotoBookmark8Action"/>
      <action id="GotoBookmark9" class="com.intellij.ide.bookmarks.actions.GoToMnemonicBookmarkActionBase$GotoBookmark9Action"/>

      <action id="ToggleBookmark0" class="com.intellij.ide.bookmarks.actions.ToggleNumberedBookmarkActionBase$ToggleBookmark0Action"/>
      <action id="ToggleBookmark1" class="com.intellij.ide.bookmarks.actions.ToggleNumberedBookmarkActionBase$ToggleBookmark1Action"/>
      <action id="ToggleBookmark2" class="com.intellij.ide.bookmarks.actions.ToggleNumberedBookmarkActionBase$ToggleBookmark2Action"/>
      <action id="ToggleBookmark3" class="com.intellij.ide.bookmarks.actions.ToggleNumberedBookmarkActionBase$ToggleBookmark3Action"/>
      <action id="ToggleBookmark4" class="com.intellij.ide.bookmarks.actions.ToggleNumberedBookmarkActionBase$ToggleBookmark4Action"/>
      <action id="ToggleBookmark5" class="com.intellij.ide.bookmarks.actions.ToggleNumberedBookmarkActionBase$ToggleBookmark5Action"/>
      <action id="ToggleBookmark6" class="com.intellij.ide.bookmarks.actions.ToggleNumberedBookmarkActionBase$ToggleBookmark6Action"/>
      <action id="ToggleBookmark7" class="com.intellij.ide.bookmarks.actions.ToggleNumberedBookmarkActionBase$ToggleBookmark7Action"/>
      <action id="ToggleBookmark8" class="com.intellij.ide.bookmarks.actions.ToggleNumberedBookmarkActionBase$ToggleBookmark8Action"/>
      <action id="ToggleBookmark9" class="com.intellij.ide.bookmarks.actions.ToggleNumberedBookmarkActionBase$ToggleBookmark9Action"/>

      <add-to-group group-id="Other.KeymapGroup"/>
    </group>

    <group id="ProjectViewPopupMenuRefactoringGroup" compact="true">
      <reference ref="RefactoringMenu"/>
    </group>

    <group id="ProjectViewPopupMenuModifyGroup">
      <reference ref="TypeHierarchy"/>
      <reference ref="ReformatCode"/>
      <reference ref="OptimizeImports"/>
      <reference ref="$Delete"/>
      <reference ref="Scratch.ChangeLanguage"/>
      <group id="MarkFileAs" class="com.intellij.openapi.file.exclude.ui.MarkFileGroup">
        <action id="MarkAsPlainTextAction" class="com.intellij.openapi.file.exclude.ui.MarkAsPlainTextAction"/>
        <action id="MarkAsOriginalTypeAction" class="com.intellij.openapi.file.exclude.ui.MarkAsOriginalTypeAction"/>
      </group>
    </group>

    <group id="ProjectViewPopupMenuRunGroup">
      <reference ref="RunContextPopupGroup"/>
    </group>

    <group id="ProjectViewPopupMenuSettingsGroup">
      <group id="MarkRootGroup" class="com.intellij.ide.projectView.actions.MarkRootGroup" popup="true">
      </group>
    </group>

    <group id="ProjectViewPopupMenu">
      <reference ref="WeighingNewGroup"/>
      <reference ref="AssociateWithFileType"/>
      <action id="RestoreDefaultExtensionScripts" class="com.intellij.ide.extensionResources.RestoreBundledExtensionsAction"/>
      <separator/>
      <reference ref="CutCopyPasteGroup"/>
      <reference ref="ChangesView.ApplyPatch"/>
      <separator/>
      <reference ref="FindUsages"/>
      <reference ref="FindInPath"/>
      <reference ref="ReplaceInPath"/>
      <separator/>
      <reference ref="ProjectViewPopupMenuRefactoringGroup"/>
      <separator/>
      <reference ref="AddToFavorites"/>
      <separator/>
      <reference ref="ProjectViewPopupMenuModifyGroup"/>
      <separator/>
      <reference ref="ProjectViewPopupMenuRunGroup"/>
      <separator/>
      <reference ref="VersionControlsGroup"/>
      <action id="SynchronizeCurrentFile" class="com.intellij.ide.actions.SynchronizeCurrentFileAction" icon="AllIcons.Actions.Refresh"/>
      <separator/>
      <action id="GoToLinkTarget" class="com.intellij.ide.actions.GoToLinkTargetAction"/>
      <separator/>
      <reference ref="CompareTwoFiles"/>
      <reference ref="CompareFileWithEditor"/>
      <separator/>
      <reference ref="ExternalToolsGroup"/>
      <separator/>
      <reference ref="ProjectViewPopupMenuSettingsGroup"/>
      <group id="RemoveBom.Group">
        <action id="RemoveBom" class="com.intellij.openapi.editor.actions.RemoveBomAction"/>
        <add-to-group group-id="FileMenu" anchor="after" relative-to-action="ChangeFileEncodingAction"/>
        <add-to-group group-id="EditorPopupMenu" anchor="after" relative-to-action="ChangeFileEncodingAction"/>
      </group>
    </group>

    <group id="NavbarPopupMenu">
      <reference ref="WeighingNewGroup"/>
      <reference ref="AssociateWithFileType"/>
      <separator/>
      <reference ref="CutCopyPasteGroup"/>
      <reference ref="EditSource"/>
      <reference ref="ChangesView.ApplyPatch"/>
      <separator/>
      <reference ref="FindUsages"/>
      <reference ref="FindInPath"/>
      <reference ref="ReplaceInPath"/>
      <separator/>
      <reference ref="ProjectViewPopupMenuRefactoringGroup"/>
      <separator/>
      <reference ref="AddToFavorites"/>
      <separator/>
      <reference ref="ProjectViewPopupMenuModifyGroup"/>
      <separator/>
      <reference ref="ProjectViewPopupMenuRunGroup"/>
      <separator/>
      <reference ref="VersionControlsGroup"/>
      <reference ref="SynchronizeCurrentFile"/>
      <separator/>
      <reference ref="ExternalToolsGroup"/>
      <separator/>
      <reference ref="ProjectViewPopupMenuSettingsGroup"/>
    </group>

    <group id="FavoritesViewPopupMenu">
      <reference ref="NewGroup"/>
      <reference ref="AssociateWithFileType"/>
      <separator/>
      <reference ref="CutCopyPasteGroup"/>
      <reference ref="EditSource"/>
      <reference ref="ChangesView.ApplyPatch"/>
      <separator/>
      <reference ref="FindUsages"/>
      <reference ref="FindInPath"/>
      <reference ref="ReplaceInPath"/>
      <separator/>
      <reference ref="ProjectViewPopupMenuRefactoringGroup"/>
      <separator/>
      <action id="EditFavorites" class="com.intellij.ide.favoritesTreeView.actions.EditFavoritesAction"/>
      <reference ref="AddToFavorites"/>
      <reference ref="SendToFavoritesGroup"/>
      <separator/>
      <reference ref="ProjectViewPopupMenuModifyGroup"/>
      <separator/>
      <reference ref="ProjectViewPopupMenuRunGroup"/>
      <separator/>
      <reference ref="VersionControlsGroup"/>
      <reference ref="SynchronizeCurrentFile"/>
      <separator/>
      <reference ref="ShowFilePath"/>
      <separator/>
      <reference ref="CompareTwoFiles"/>
      <reference ref="CompareFileWithEditor"/>
      <separator/>
      <reference ref="ExternalToolsGroup"/>
      <separator/>
      <reference ref="ProjectViewPopupMenuSettingsGroup"/>
    </group>

    <group id="ScopeViewPopupMenu">
      <reference ref="ProjectViewPopupMenu"/>
    </group>

    <action id="ScopeView.EditScopes" class="com.intellij.ide.scopeView.EditScopesAction"/>

    <group id="StructureViewPopupMenu">
      <reference ref="EditSource"/>
      <separator/>
      <reference ref="FindUsages"/>
      <reference ref="RefactoringMenu"/>
      <separator/>
      <reference ref="AddToFavorites"/>
      <separator/>
      <reference ref="CutCopyPasteGroup"/>
      <separator/>
      <reference ref="RunContextPopupGroup"/>
      <reference ref="VersionControlsGroup"/>
      <separator/>
      <reference ref="CompareTwoFiles"/>
    </group>

    <group id="EditorPopupMenu1.FindRefactor">
      <reference ref="FindUsages"/>
      <reference ref="RefactoringMenu"/>
      <separator/>
      <reference ref="FoldingGroup"/>

      <add-to-group group-id="EditorPopupMenu1"/>
    </group>

    <group id="EditorLangPopupMenu">
      <separator/>
      <group id="EditorPopupMenu.GoTo" popup="true">
        <reference ref="ShowNavBar"/>
        <reference ref="GotoDeclaration"/>
        <reference ref="GotoImplementation"/>
        <reference ref="GotoTypeDeclaration"/>
        <reference ref="GotoSuperMethod"/>
        <reference ref="GotoTest"/>
      </group>
      <reference ref="Generate"/>
      <separator/>

      <group id="EditorPopupMenu.Run">
        <reference ref="RunContextPopupGroup"/>
      </group>
      <separator/>
      <reference ref="VersionControlsGroup"/>
      <separator/>
      <reference ref="ExternalToolsGroup"/>

      <add-to-group group-id="EditorPopupMenu" relative-to-action="CompareClipboardWithSelection" anchor="before"/>
    </group>

    <group id="EditorTabPopupMenuEx">
      <separator/>
      <reference ref="AssociateWithFileType"/>
      <reference ref="AddToFavorites"/>
      <reference ref="AddAllToFavorites"/>
      <separator/>
      <reference ref="RunContextPopupGroup"/>
      <separator/>
      <reference ref="VersionControlsGroup"/>
      <separator/>
      <reference ref="ExternalToolsGroup"/>

      <add-to-group group-id="EditorTabPopupMenu" anchor="last"/>
    </group>

    <group id="TreeNodeExclusion">
      <action id="UsageView.Include" class="com.intellij.ide.actions.exclusion.IncludeTreeNodeAction"/>
      <action id="UsageView.Exclude" class="com.intellij.ide.actions.exclusion.ExcludeTreeNodeAction" use-shortcut-of="$Delete"/>
    </group>>

    <group id="UsageView.Popup">
      <action id="UsageView.Rerun" class="com.intellij.usages.actions.RerunSearchAction" icon="AllIcons.Actions.Rerun" use-shortcut-of="Rerun"/>
      <separator/>
      <reference ref="EditSource"/>
      <reference ref="TreeNodeExclusion"/>
      <action id="UsageView.Remove" class="com.intellij.usages.actions.RemoveUsageAction" use-shortcut-of="$Cut"/>
      <separator/>
      <action id="UsageView.ShowRecentFindUsages" class="com.intellij.find.impl.ShowRecentFindUsagesAction" use-shortcut-of="ShowSearchHistory"/>
      <separator/>
      <reference ref="AddToFavorites"/>
      <separator/>
      <reference ref="RunContextGroup"/>
      <separator/>
      <reference ref="ExportToTextFile"/>
    </group>

    <action id="NewElementSamePlace" class="com.intellij.ide.actions.NewElementSamePlaceAction"/>

    <action id="ChangeCodeStyleScheme" class="com.intellij.ide.actions.QuickChangeCodeStyleSchemeAction">
      <add-to-group group-id="ChangeScheme" anchor="after" relative-to-action="ChangeColorScheme"/>
    </action>

    <action id="ChangeInspectionProfile" class="com.intellij.ide.actions.QuickChangeInspectionProfileAction">
      <add-to-group group-id="ChangeScheme" anchor="after" relative-to-action="ChangeCodeStyleScheme"/>
    </action>

    <action id="TypeHierarchyBase.BaseOnThisType" text="Base on This Type"
            class="com.intellij.ide.hierarchy.TypeHierarchyBrowserBase$BaseOnThisTypeAction"
            use-shortcut-of="TypeHierarchy"/>
    <action id="MethodHierarchy.BaseOnThisMethod" text="Base on This Method"
            class="com.intellij.ide.hierarchy.MethodHierarchyBrowserBase$BaseOnThisMethodAction"
            use-shortcut-of="MethodHierarchy"/>
    <action id="CallHierarchy.BaseOnThisMethod" text="Base on This Method"
            class="com.intellij.ide.hierarchy.CallHierarchyBrowserBase$BaseOnThisMethodAction"
            use-shortcut-of="CallHierarchy"/>
    <action id="TypeHierarchy.Class" class="com.intellij.ide.hierarchy.ViewClassHierarchyAction"/>
    <action id="TypeHierarchy.Subtypes" class="com.intellij.ide.hierarchy.ViewSubtypesHierarchyAction"/>
    <action id="TypeHierarchy.Supertypes" class="com.intellij.ide.hierarchy.ViewSupertypesHierarchyAction"/>

    <group id="TypeHierarchyPopupMenu">
      <reference ref="TypeHierarchyBase.BaseOnThisType"/>
      <reference ref="TypeHierarchy.Class"/>
      <reference ref="TypeHierarchy.Subtypes"/>
      <reference ref="TypeHierarchy.Supertypes"/>
      <separator/>
    </group>

    <group id="MethodHierarchyPopupMenu">
      <reference ref="MethodHierarchy.BaseOnThisMethod"/>
    </group>
    <group id="CallHierarchyPopupMenu">
      <reference ref="CallHierarchy.BaseOnThisMethod"/>
    </group>

    <group>
      <add-to-group group-id="TypeHierarchyPopupMenu"/>
      <add-to-group group-id="MethodHierarchyPopupMenu"/>
      <add-to-group group-id="CallHierarchyPopupMenu"/>

      <reference ref="EditSource"/>
      <separator/>
      <reference ref="FindUsages"/>
      <reference ref="RefactoringMenu"/>
      <separator/>
      <reference ref="AddToFavorites"/>
      <separator/>
      <reference ref="RunContextPopupGroup"/>
      <separator/>
      <reference ref="ReformatCode"/>
      <reference ref="OptimizeImports"/>
      <reference ref="$Delete"/>
      <separator/>
      <reference ref="VersionControlsGroup"/>
      <separator/>
      <reference ref="ExternalToolsGroup"/>
      <separator/>
      <reference ref="CompareTwoFiles"/>
      <reference ref="CompareFileWithEditor"/>
    </group>

    <action id="EditBreakpoint" class="com.intellij.xdebugger.impl.actions.EditBreakpointAction"/>
    <group id="DebugMainMenu">
      <separator/>
      <action id="StepOver" class="com.intellij.xdebugger.impl.actions.StepOverAction" icon="AllIcons.Actions.TraceOver"/>
      <action id="ForceStepOver" class="com.intellij.xdebugger.impl.actions.ForceStepOverAction" icon="AllIcons.Debugger.Actions.Force_step_over"/>
      <action id="StepInto" class="com.intellij.xdebugger.impl.actions.StepIntoAction" icon="AllIcons.Actions.TraceInto"/>
      <action id="ForceStepInto" class="com.intellij.xdebugger.impl.actions.ForceStepIntoAction" icon="AllIcons.Debugger.Actions.Force_step_into"/>
      <action id="SmartStepInto" class="com.intellij.xdebugger.impl.actions.SmartStepIntoAction" icon="AllIcons.Debugger.SmartStepInto"/>
      <action id="StepOut" class="com.intellij.xdebugger.impl.actions.StepOutAction" icon="AllIcons.Actions.StepOut"/>
      <action id="RunToCursor" class="com.intellij.xdebugger.impl.actions.RunToCursorAction" icon="AllIcons.Actions.RunToCursor"/>
      <action id="ForceRunToCursor" class="com.intellij.xdebugger.impl.actions.ForceRunToCursorAction" icon="AllIcons.Debugger.Actions.Force_run_to_cursor"/>
      <action id="Pause" class="com.intellij.xdebugger.impl.actions.PauseAction" icon="AllIcons.Actions.Pause"/>
      <action id="Resume" class="com.intellij.xdebugger.impl.actions.ResumeAction" icon="AllIcons.Actions.Resume"/>
      <separator/>
      <action id="EvaluateExpression" class="com.intellij.xdebugger.impl.actions.EvaluateAction" icon="AllIcons.Debugger.EvaluateExpression"/>
      <action id="QuickEvaluateExpression" class="com.intellij.xdebugger.impl.actions.QuickEvaluateAction"/>
      <action id="ShowExecutionPoint" class="com.intellij.xdebugger.impl.actions.ShowExecutionPointAction"
              icon="AllIcons.Debugger.ShowCurrentFrame"/>
      <separator/>
      <action id="Debugger.RestoreBreakpoint" class="com.intellij.xdebugger.impl.actions.RestoreBreakpointAction"/>
      <action id="ToggleLineBreakpoint" class="com.intellij.xdebugger.impl.actions.ToggleLineBreakpointAction"/>
      <action id="ToggleTemporaryLineBreakpoint" class="com.intellij.xdebugger.impl.actions.ToggleTemporaryLineBreakpointAction"/>
      <action id="ToggleBreakpointEnabled" class="com.intellij.xdebugger.impl.actions.ToggleBreakpointEnabledAction"/>
      <action id="ViewBreakpoints" class="com.intellij.xdebugger.impl.actions.ViewBreakpointsAction" icon="AllIcons.Debugger.ViewBreakpoints"/>
      <separator/>

      <add-to-group group-id="RunMenu" anchor="last"/>
    </group>

    <group id="XDebugger.Actions">
      <action id="Debugger.AddToWatch" class="com.intellij.xdebugger.impl.actions.AddToWatchesAction" icon="AllIcons.Debugger.AddToWatch"/>
      <action id="Debugger.EvaluateInConsole" class="com.intellij.xdebugger.impl.actions.EvaluateInConsoleAction"/>

      <action id="XDebugger.SetValue" class="com.intellij.xdebugger.impl.ui.tree.actions.XSetValueAction"/>
      <action id="XDebugger.CopyValue" class="com.intellij.xdebugger.impl.ui.tree.actions.XCopyValueAction" use-shortcut-of="$Copy"/>
      <action id="XDebugger.CompareValueWithClipboard" class="com.intellij.xdebugger.impl.ui.tree.actions.XCompareWithClipboardAction"/>
      <action id="XDebugger.CopyName" class="com.intellij.xdebugger.impl.ui.tree.actions.XCopyNameAction"/>
      <action id="XDebugger.Inspect" class="com.intellij.xdebugger.impl.ui.tree.actions.XInspectAction"/>
      <action id="XDebugger.JumpToSource" class="com.intellij.xdebugger.impl.ui.tree.actions.XJumpToSourceAction"
              use-shortcut-of="EditSource"/>
      <action id="XDebugger.JumpToTypeSource" class="com.intellij.xdebugger.impl.ui.tree.actions.XJumpToTypeSourceAction"
              use-shortcut-of="Debugger.EditTypeSource"/>

      <action id="Debugger.Tree.EvaluateInConsole" class="com.intellij.xdebugger.impl.ui.tree.actions.EvaluateInConsoleFromTreeAction"/>

      <action id="XDebugger.NewWatch" class="com.intellij.xdebugger.impl.frame.actions.XNewWatchAction" icon="AllIcons.General.Add"/>
      <action id="XDebugger.EditWatch" class="com.intellij.xdebugger.impl.frame.actions.XEditWatchAction" use-shortcut-of="XDebugger.SetValue"/>
      <action id="XDebugger.CopyWatch" class="com.intellij.xdebugger.impl.frame.actions.XCopyWatchAction" icon="AllIcons.Actions.Copy"
              text="Duplicate Watch" use-shortcut-of="EditorDuplicate"/>
      <action id="XDebugger.RemoveWatch" class="com.intellij.xdebugger.impl.frame.actions.XRemoveWatchAction" icon="AllIcons.General.Remove"
              use-shortcut-of="$Delete"/>
      <action id="XDebugger.MoveWatchUp" class="com.intellij.xdebugger.impl.frame.actions.XMoveWatchUp" use-shortcut-of="MethodUp"/>
      <action id="XDebugger.MoveWatchDown" class="com.intellij.xdebugger.impl.frame.actions.XMoveWatchDown" use-shortcut-of="MethodDown"/>
      <action id="XDebugger.SwitchWatchesInVariables" class="com.intellij.xdebugger.impl.frame.actions.XSwitchWatchesInVariables"
              icon="AllIcons.Debugger.Watch"/>
      <action id="XDebugger.RemoveAllWatches" class="com.intellij.xdebugger.impl.frame.actions.XRemoveAllWatchesAction"/>
      <action id="XDebugger.MuteBreakpoints" class="com.intellij.xdebugger.impl.actions.MuteBreakpointAction"
              icon="AllIcons.Debugger.MuteBreakpoints"/>
      <action id="XDebugger.ToggleSortValues" class="com.intellij.xdebugger.impl.ui.tree.actions.SortValuesToggleAction" icon="AllIcons.ObjectBrowser.Sorted"/>
      <action id="Debugger.MarkObject" class="com.intellij.xdebugger.impl.actions.MarkObjectAction" use-shortcut-of="ToggleBookmark"/>
      <action id="Debugger.FocusOnBreakpoint" class="com.intellij.xdebugger.impl.actions.FocusOnBreakpointAction"/>
      <action id="Debugger.ShowReferring" class="com.intellij.xdebugger.impl.ui.tree.actions.ShowReferringObjectsAction"/>
      <action id="Debugger.RemoveAllBreakpoints" class="com.intellij.xdebugger.impl.actions.RemoveAllBreakpointsAction"
              text="Remove All Breakpoints"/>
      <action id="Debugger.RemoveAllBreakpointsInFile" class="com.intellij.xdebugger.impl.actions.RemoveAllBreakpointsInFileAction"
              text="Remove All Breakpoints In The Current File"/>
    </group>

    <group id="EditorPopupMenuDebug">
      <separator/>
      <reference ref="EvaluateExpression"/>
      <reference ref="RunToCursor"/>
      <reference ref="ForceRunToCursor"/>
      <reference ref="Debugger.AddToWatch"/>
      <reference ref="Debugger.EvaluateInConsole"/>
      <separator/>

      <add-to-group group-id="EditorLangPopupMenu" relative-to-action="EditorPopupMenu.Run" anchor="before"/>
    </group>

    <group id="XDebugger.ToolWindow.TopToolbar">
      <reference ref="ShowExecutionPoint"/>
      <separator/>
      <reference ref="StepOver"/>
      <reference ref="StepInto"/>
      <reference ref="ForceStepInto"/>
      <reference ref="StepOut"/>
      <reference ref="RunToCursor"/>
      <separator/>
      <reference ref="EvaluateExpression" />
    </group>

    <group id="XDebugger.ToolWindow.LeftToolbar">
      <separator/>
      <reference ref="Resume"/>
      <reference ref="Pause"/>
      <reference ref="Stop"/>
      <separator/>
      <reference ref="ViewBreakpoints"/>
      <reference ref="XDebugger.MuteBreakpoints"/>
    </group>

    <group id="XDebugger.ValueGroup" popup="false">
      <reference ref="XDebugger.Inspect"/>
      <reference ref="Debugger.MarkObject"/>
      <reference ref="XDebugger.SetValue"/>
      <reference ref="XDebugger.CopyValue"/>
      <reference ref="XDebugger.CompareValueWithClipboard"/>
      <reference ref="XDebugger.CopyName"/>
      <separator/>
      <reference ref="EvaluateExpression"/>
      <reference ref="Debugger.Tree.EvaluateInConsole"/>
      <reference ref="Debugger.AddToWatch"/>
      <reference ref="Debugger.ShowReferring"/>
      <separator/>
      <reference ref="XDebugger.JumpToSource"/>
      <reference ref="XDebugger.JumpToTypeSource"/>
      <separator/>
    </group>

    <group id="XDebugger.Evaluation.Dialog.Tree.Popup">
      <reference ref="XDebugger.ValueGroup"/>
    </group>

    <group id="XDebugger.Frames.Tree.Popup">
      <action id="Debugger.CopyStack" class="com.intellij.xdebugger.impl.frame.XDebuggerFramesList$CopyStackAction"
              text="Copy Stack"
              icon="AllIcons.Actions.Copy"/>
    </group>

    <group id="XDebugger.Frames.TopToolbar">
      <action id="Debugger.ShowLibraryFrames" class="com.intellij.xdebugger.impl.actions.ShowLibraryFramesAction"/>
    </group>

    <group id="XDebugger.Variables.Tree.Popup">
      <reference ref="XDebugger.ValueGroup"/>
    </group>

    <group id="XDebugger.Variables.Tree.Toolbar">
    </group>

    <group id="XDebugger.Watches.Tree.Popup">
      <reference ref="XDebugger.NewWatch"/>
      <reference ref="XDebugger.RemoveWatch"/>
      <reference ref="XDebugger.RemoveAllWatches"/>
      <reference ref="XDebugger.EditWatch"/>
      <separator/>
      <reference ref="XDebugger.ValueGroup"/>
    </group>

    <group id="XDebugger.Watches.Tree.Toolbar">
      <reference ref="XDebugger.NewWatch"/>
      <reference ref="XDebugger.RemoveWatch"/>
      <reference ref="XDebugger.MoveWatchUp"/>
      <reference ref="XDebugger.MoveWatchDown"/>
      <reference ref="XDebugger.CopyWatch"/>
      <reference ref="XDebugger.SwitchWatchesInVariables"/>
    </group>

    <group id="XDebugger.Inspect.Tree.Popup">
      <reference ref="XDebugger.ValueGroup"/>
    </group>

    <group id="XDebugger.Evaluate.Code.Fragment.Editor.Popup">
      <reference ref="BasicEditorPopupMenu"/>
      <reference ref="EditorToggleUseSoftWraps"/>
    </group>

    <group id="XDebugger.Settings" icon="AllIcons.General.GearPlain" popup="true">
      <action id="XDebugger.Inline" class="com.intellij.xdebugger.impl.actions.UseInlineDebuggerAction"/>
      <separator/>
      <reference ref="XDebugger.ToggleSortValues"/>
      <separator/>
      <action id="XDebugger.UnmuteOnStop" class="com.intellij.xdebugger.impl.actions.UnmuteOnStopAction" />
    </group>

    <group id="RunnerLayoutActions">
      <group id="Runner.Layout">
        <action id="Runner.RestoreLayout" class="com.intellij.execution.ui.layout.actions.RestoreLayoutAction"
                icon="AllIcons.Debugger.RestoreLayout"/>
      </group>
      <group id="Runner.View.Close.Group" popup="false">
        <action id="Runner.CloseView" class="com.intellij.execution.ui.layout.actions.CloseViewAction" icon="AllIcons.Actions.Close"/>
        <action id="Runner.CloseOtherViews" class="com.intellij.execution.ui.layout.actions.CloseOtherViewsAction" icon="AllIcons.Actions.Close"/>
        <action id="Runner.CloseAllViews" class="com.intellij.execution.ui.layout.actions.CloseAllViewsAction" icon="AllIcons.Actions.Close"/>
        <action id="Runner.CloseAllUnpinnedViews" class="com.intellij.execution.ui.layout.actions.CloseAllUnpinnedViewsAction" icon="AllIcons.Actions.Close"/>
      </group>
      <group id="Runner.View.Popup">
        <action id="Runner.MinimizeView" class="com.intellij.execution.ui.layout.actions.MinimizeViewAction" icon="AllIcons.General.HideToolWindow"/>
        <separator/>
        <reference ref="Runner.View.Close.Group"/>
        <separator/>
        <group id="Runner.Focus">
          <action id="Runner.FocusOnStartup" class="com.intellij.execution.ui.actions.FocusOnStartAction"/>
        </group>
      </group>


      <group id="Runner.View.Toolbar">
        <reference ref="Runner.MinimizeView"/>
        <reference ref="Runner.CloseView"/>
      </group>
    </group>

    <group id="LocalHistory" class="com.intellij.history.integration.ui.actions.LocalHistoryGroup" popup="true">
      <action id="LocalHistory.ShowHistory" class="com.intellij.history.integration.ui.actions.ShowHistoryAction"/>
      <action id="LocalHistory.ShowSelectionHistory" class="com.intellij.history.integration.ui.actions.ShowSelectionHistoryAction"/>
      <action id="LocalHistory.PutLabel" class="com.intellij.history.integration.ui.actions.PutLabelAction"/>

      <add-to-group group-id="VersionControlsGroup" anchor="first"/>
      <add-to-group group-id="VcsGroups" anchor="first"/>
    </group>

    <action id="Vcs.Operations.Popup.Annotate" class="com.intellij.openapi.vcs.actions.ShowAnnotateOperationsPopup"
            text="Annotated Line Operations">
      <add-to-group group-id="VcsGeneral.KeymapGroup"/>
    </action>

    <group id="Vcs.Operations.Popup">
      <group id="Vcs.Operations.Popup.VcsAware" class="com.intellij.openapi.vcs.actions.VcsQuickListPopupAction$VcsAware">
        <group id="Vcs.Operations.Popup.VcsNameSeparator" class="com.intellij.openapi.vcs.actions.VcsQuickListPopupAction$VcsNameSeparator"/>
        <reference id="ChangesView.AddUnversioned"/>
        <reference id="CheckinProject"/>
        <reference id="CheckinFiles"/>
        <reference id="ChangesView.Revert"/>
        <separator/>
        <reference id="Vcs.ShowTabbedFileHistory"/>
        <reference id="Annotate"/>
        <reference id="Compare.SameVersion"/>
      </group>
      <separator/>
      <group id="Vcs.Operations.Popup.Vcs.Providers"
             class="com.intellij.openapi.vcs.actions.VcsQuickListPopupAction$Providers"/>
      <group id="Vcs.Operations.Popup.NonVcsAware" class="com.intellij.openapi.vcs.actions.VcsQuickListPopupAction$NonVcsAware">
        <reference id="Start.Use.Vcs"/>
        <reference id="Vcs.Checkout"/>
      </group>
      <separator/>
      <group class="com.intellij.openapi.vcs.actions.ShowAnnotateOperationsPopup$Group" text="Annotated Line" popup="true"/>
      <separator text="Local History"/>
      <reference id="LocalHistory.ShowHistory"/>
      <reference id="LocalHistory.PutLabel"/>
    </group>

    <group id="TestTreePopupMenu">
      <reference ref="RunContextGroup"/>
      <reference ref="EditSource"/>
      <reference ref="ViewSource"/>
    </group>

    <group id="ConsoleView.PopupMenu">
      <reference ref="ConsoleEditorPopupMenu"/>
      <separator/>
      <action id="ConsoleView.ClearAll" class="com.intellij.execution.impl.ConsoleViewImpl$ClearAllAction"/>
    </group>

    <action id="SendEOF" class="com.intellij.execution.actions.EOFAction" text="Send EOF"/>

    <group>
      <action class="com.intellij.execution.testframework.actions.ViewAssertEqualsDiffAction"
              text="View assertEquals Difference" id="openAssertEqualsDiff" use-shortcut-of="Diff.ShowDiff"/>
      <separator/>
      <add-to-group anchor="first" group-id="TestTreePopupMenu"/>
    </group>
    <group>
      <action class="com.intellij.execution.testframework.sm.runner.history.actions.ImportTestsGroup"
              text="Import Test Results" icon="AllIcons.ToolbarDecorator.Import" id="ImportTests"/>
      <add-to-group group-id="RunMenu" anchor="after" relative-to-action="editRunConfigurations"/>
    </group>

    <action id="DumpLookupElementWeights" class="com.intellij.internal.DumpLookupElementWeights" text="Dump lookup element weights to log">
      <add-to-group group-id="MaintenanceGroup" anchor="last"/>
    </action>

    <action id="JumpToColorsAndFonts" class="com.intellij.application.options.colors.JumpToColorsAndFontsAction" icon="AllIcons.General.EditColors"/>

    <!-- Arrangement rules -->
    <action id="Arrangement.Rule.Add"
            use-shortcut-of="NewElement"
            class="com.intellij.application.options.codeStyle.arrangement.action.AddArrangementRuleAction"/>
    <action id="Arrangement.Rule.Section.Add"
            class="com.intellij.application.options.codeStyle.arrangement.action.AddArrangementSectionRuleAction"/>
    <action id="Arrangement.Rule.Remove"
            use-shortcut-of="$Delete"
            class="com.intellij.application.options.codeStyle.arrangement.action.RemoveArrangementRuleAction"/>
    <action id="Arrangement.Rule.Edit"
            class="com.intellij.application.options.codeStyle.arrangement.action.EditArrangementRuleAction">
      <keyboard-shortcut keymap="$default" first-keystroke="F2"/>
    </action>
    <action id="Arrangement.Rule.Match.Condition.Move.Up"
            class="com.intellij.application.options.codeStyle.arrangement.action.MoveArrangementMatchingRuleUpAction">
      <keyboard-shortcut keymap="$default" first-keystroke="alt UP"/>
    </action>
    <action id="Arrangement.Rule.Match.Condition.Move.Down"
            class="com.intellij.application.options.codeStyle.arrangement.action.MoveArrangementMatchingRuleDownAction">
      <keyboard-shortcut keymap="$default" first-keystroke="alt DOWN"/>
    </action>
    <action id="Arrangement.Custom.Token.Rule.Edit"
            class="com.intellij.application.options.codeStyle.arrangement.action.EditRuleAliasesDefinitionAction"/>
    <action id="Arrangement.Rule.Group.Condition.Move.Up"
            use-shortcut-of="Arrangement.Rule.Match.Condition.Move.Up"
            class="com.intellij.application.options.codeStyle.arrangement.action.MoveArrangementGroupingRuleUpAction"/>
    <action id="Arrangement.Rule.Group.Condition.Move.Down"
            use-shortcut-of="Arrangement.Rule.Match.Condition.Move.Down"
            class="com.intellij.application.options.codeStyle.arrangement.action.MoveArrangementGroupingRuleDownAction"/>

    <action id="Arrangement.Alias.Rule.Add"
            use-shortcut-of="NewElement"
            class="com.intellij.application.options.codeStyle.arrangement.action.tokens.AddArrangementAliasRuleAction"/>
    <action id="Arrangement.Alias.Rule.Remove"
            use-shortcut-of="$Delete"
            class="com.intellij.application.options.codeStyle.arrangement.action.tokens.RemoveArrangementAliasRuleAction"/>
    <action id="Arrangement.Alias.Rule.Edit"
            use-shortcut-of="Arrangement.Rule.Edit"
            class="com.intellij.application.options.codeStyle.arrangement.action.tokens.EditArrangementAliasRuleAction"/>
    <action id="Arrangement.Alias.Rule.Match.Condition.Move.Up"
            use-shortcut-of="Arrangement.Rule.Match.Condition.Move.Up"
            class="com.intellij.application.options.codeStyle.arrangement.action.tokens.MoveArrangementAliasRuleUpAction"/>
    <action id="Arrangement.Alias.Rule.Match.Condition.Move.Down"
            use-shortcut-of="Arrangement.Rule.Match.Condition.Move.Down"
            class="com.intellij.application.options.codeStyle.arrangement.action.tokens.MoveArrangementAliasRuleDownAction"/>

    <group id="Arrangement.Alias.Rule.ToolBar">
      <reference ref="Arrangement.Alias.Rule.Add"/>
      <reference ref="Arrangement.Alias.Rule.Remove"/>
      <reference ref="Arrangement.Alias.Rule.Match.Condition.Move.Up"/>
      <reference ref="Arrangement.Alias.Rule.Match.Condition.Move.Down"/>
    </group>

    <group id="Arrangement.Alias.Rule.Context.Menu">
      <reference ref="Arrangement.Alias.Rule.Add"/>
      <reference ref="Arrangement.Alias.Rule.Remove"/>
      <reference ref="Arrangement.Alias.Rule.Edit"/>
    </group>

    <group id="Arrangement.Rule.Match.Control.Context.Menu">
      <reference ref="Arrangement.Rule.Add"/>
      <reference ref="Arrangement.Rule.Section.Add"/>
      <reference ref="Arrangement.Rule.Remove"/>
      <reference ref="Arrangement.Rule.Edit"/>
    </group>

    <group id="Arrangement.Rule.Match.Control.ToolBar">
      <reference ref="Arrangement.Rule.Add"/>
      <reference ref="Arrangement.Rule.Section.Add"/>
      <reference ref="Arrangement.Rule.Remove"/>
      <reference ref="Arrangement.Rule.Match.Condition.Move.Up"/>
      <reference ref="Arrangement.Rule.Match.Condition.Move.Down"/>
      <reference ref="Arrangement.Custom.Token.Rule.Edit"/>
    </group>

    <group id="Arrangement.Rule.Group.Control.ToolBar">
      <reference ref="Arrangement.Rule.Group.Condition.Move.Up"/>
      <reference ref="Arrangement.Rule.Group.Condition.Move.Down"/>
    </group>

    <action id="SeverityEditorDialog" class="com.intellij.codeInspection.ex.SeverityEditorDialogAction"/>

    <group id="InspectionToolWindow.TreePopup" compact="true">
      <reference ref="EditSource"/>
      <reference ref="FindUsages"/>
      <reference ref="TreeNodeExclusion"/>
      <separator/>
      <action id="QuickFixes" class="com.intellij.codeInspection.ui.actions.QuickFixesViewActionGroup"/>
      <separator/>
      <action id="SuppressFixes" class="com.intellij.codeInspection.ui.actions.suppress.SuppressActionWrapper"/>
      <separator/>
      <action id="EditInspectionSettings" class="com.intellij.codeInspection.ui.actions.EditSettingsAction"/>
      <action id="DisableInspection" class="com.intellij.codeInspection.ui.actions.KeyAwareInspectionViewAction$DisableInspection"/>
      <action id="RunInspectionOn" class="com.intellij.codeInspection.ui.actions.KeyAwareInspectionViewAction$RunInspectionOn"/>
    </group>

    <group id="ExtractMethodToolWindow.TreePopup" compact="true">
      <reference ref="EditSource"/>
      <reference ref="TreeNodeExclusion"/>
    </group>

    <group id="RunDashboardContentToolbar">
      <!--suppress PluginXmlValidity -->
      <action id="RunDashboard.Run" class="com.intellij.execution.dashboard.actions.RunAction"
              text="Run" icon="AllIcons.Actions.Execute"
              use-shortcut-of="RunClass"/>
      <!--suppress PluginXmlValidity -->
      <action id="RunDashboard.Debug" class="com.intellij.execution.dashboard.actions.DebugAction"
              text="Debug" icon="AllIcons.Actions.StartDebugger" use-shortcut-of="DebugClass"/>
      <action id="RunDashboard.Stop" class="com.intellij.execution.dashboard.actions.StopAction"
              text="Stop" icon="AllIcons.Actions.Suspend"
              use-shortcut-of="Stop"/>
      <separator/>
      <action id="RunDashboard.ShowConfigurations" class="com.intellij.execution.dashboard.actions.ShowConfigurationsAction"
              text="Show Configurations" icon="AllIcons.Actions.ShowAsTree"/>
    </group>
    <group id="RunDashboardTreeToolbar"/>
    <group id="RunDashboardPopup">
      <action id="RunDashboard.EditConfiguration" class="com.intellij.execution.dashboard.actions.EditConfigurationAction"
              text="Edit Configuration" icon="AllIcons.Actions.EditSource"
              use-shortcut-of="EditSource"/>
      <action id="RunDashboard.CopyConfiguration" class="com.intellij.execution.dashboard.actions.CopyConfigurationAction"
              text="Copy Configuration" icon="AllIcons.Actions.Copy"
              use-shortcut-of="EditorDuplicate"/>
      <action id="RunDashboard.RemoveConfiguration" class="com.intellij.execution.dashboard.actions.RemoveConfigurationAction"
              text="Remove Configuration" icon="AllIcons.General.Remove"
              use-shortcut-of="$Delete"/>
      <separator/>
      <action id="RunDashboard.GroupConfigurations" class="com.intellij.execution.dashboard.actions.GroupConfigurationsAction"
              text="Group Configurations" icon="AllIcons.Actions.GroupByPackage"/>
      <action id="RunDashboard.UngroupConfigurations" class="com.intellij.execution.dashboard.actions.UngroupConfigurationsActions"
              text="Ungroup Configurations" icon="AllIcons.General.Remove"
              use-shortcut-of="$Delete"/>
    </group>

    <group id="ServiceViewTreeToolbar"/>
    <group id="ServiceViewNodeToolbar">
      <group class="com.intellij.execution.services.ServiceView$ItemToolbarActionGroup"/>
      <separator/>
    </group>
    <group id="ServiceViewNodePopup">
      <group class="com.intellij.execution.services.ServiceView$ItemPopupActionGroup"/>
      <separator/>
    </group>

    <action id="RenameFile" class="com.intellij.refactoring.actions.RenameFileAction">
      <add-to-group group-id="EditorTabPopupMenuEx" anchor="after" relative-to-action="AddAllToFavorites"/>
    </action>

    <action id="UpdateRunningApplication" class="com.intellij.execution.update.UpdateRunningApplicationAction"
            text="Update Running Application">
      <keyboard-shortcut first-keystroke="control F10" keymap="$default"/>
      <add-to-group group-id="DebugMainMenu" anchor="before" relative-to-action="StepOver"/>
    </action>

    <group id="TouchBar">
      <group id="TouchBarDefault" text="Default">
        <reference ref="RunConfiguration"/>
        <group id="RunnerActionsTouchbar" text="Touchbar Run/Debug Actions"/> <!--filled from ExecutorRegistry-->
        <reference ref="Stop"/>
        <separator text="type.small"/>
        <separator text="type.large"/>
        <group id="TouchBarDefaultOptionalGroup" text="Optional Actions">
          <reference ref="Vcs.UpdateProject"/>
          <reference ref="CheckinProject"/>
        </group>
        <group id="TouchBarDefault_ctrl" text="Default with Ctrl key">
          <separator/>
        </group>
        <group id="TouchBarDefault_alt" text="Default with Alt key">
          <reference ref="SelectInProjectView"/>
          <separator text="type.flexible"/>
        </group>
        <group id="TouchBarDefault_cmd" text="Default with Cmd key">
          <!--Use Cmd modifier key to show Navigation buttons, Bookmark and Breakpoint toggles and to Show Usages/-->
          <!--Cmd key is used, because it’s used in most of the action shortcuts: Back/Forward, Breakpoint and Find Usages./-->
          <reference ref="Back"/>
          <reference ref="Forward"/>
          <separator text="type.large"/>
          <reference ref="ToggleBookmark"/>
          <reference ref="ToggleLineBreakpoint"/>
          <separator text="type.flexible"/>
          <reference ref="ShowUsages"/>
        </group>
        <group id="TouchBarDefault_cmd.alt" text="Default with Alt+Cmd key">
          <separator text="type.flexible"/>
          <reference ref="FindUsages"/>
        </group>
        <group id="TouchBarDefault_shift" text="Default with Shift key">
          <!--Use Shift to show Refactor actions/-->
          <reference ref="RenameElement"/>
          <reference ref="ChangeSignature"/>
          <separator text="type.flexible"/>
          <reference ref="CopyElement"/>
          <reference ref="Move"/>
        </group>
      </group>
      <group id="TouchBarDebug" text="Debugger">
        <reference ref="Rerun"/>
        <reference ref="Resume"/>
        <reference ref="Pause"/>
        <reference ref="Stop"/>
        <separator text="type.small"/>
        <reference ref="XDebugger.MuteBreakpoints"/>
        <separator text="type.flexible"/>
        <group id="TouchBarDebug.StepButtons" compact="true" text="Debugger Step Actions">
          <reference ref="StepOver"/>
          <reference ref="StepInto"/>
          <reference ref="StepOut"/>
        </group>
        <separator text="type.small"/>
        <group id="TouchBarDebug_alt" text="Debugger with Alt key">
          <reference ref="ViewBreakpoints"/>
          <separator text="type.flexible"/>
          <group id="TouchBarDebug.ForceStepButtons" compact="true" text="Debugger ForceStep Actions">
            <reference ref="RunToCursor"/>
            <reference ref="ForceStepOver"/>
            <reference ref="ForceStepInto"/>
            <reference ref="SmartStepInto"/>
          </group>
          <separator text="type.small"/>
        </group>
      </group>
    </group>

    <action class="com.intellij.internal.performance.TypingLatencyReportAction" id="TypingLatencyReport" internal="true" text="Typing Latency Report">
      <add-to-group group-id="Internal.Performance" anchor="last"/>
    </action>
    <action id="RetypeFile" text="Retype Current File" class="com.intellij.internal.retype.RetypeFileAction" internal="true">
      <add-to-group group-id="Internal.Performance" anchor="last"/>
    </action>

    <action id="ShowControlFlowAction" class="com.intellij.internal.cfgView.ShowControlFlowAction"
            text="Show control flow" internal="true">
      <add-to-group group-id="Internal" anchor="last"/>
    </action>
    <group id="TodoMainGroup" text="TODO">
      <add-to-group group-id="Other.KeymapGroup"/>
      <group id="TodoViewGroupByGroup" class="com.intellij.ide.todo.TodoPanel$GroupByActionGroup">
        <separator text="Group By"/>
        <action class="com.intellij.ide.todo.TodoPanel$MyShowModulesAction" id="TodoViewGroupByShowModules">
          <keyboard-shortcut first-keystroke="control M" keymap="$default"/>
        </action>

        <action class="com.intellij.ide.todo.TodoPanel$MyShowPackagesAction" id="TodoViewGroupByShowPackages">
          <keyboard-shortcut first-keystroke="control P" keymap="$default"/>
        </action>

        <action class="com.intellij.ide.todo.TodoPanel$MyFlattenPackagesAction" id="TodoViewGroupByFlattenPackage">
          <keyboard-shortcut first-keystroke="control F" keymap="$default"/>
        </action>

      </group>
    </group>
  </actions>
</idea-plugin><|MERGE_RESOLUTION|>--- conflicted
+++ resolved
@@ -423,11 +423,7 @@
 
     <group id="ToolbarRunGroup">
       <separator/>
-<<<<<<< HEAD
       <reference ref="RunAnything"/>
-=======
-      <reference ref="RunConfiguration"/>
->>>>>>> f4acaf0a
       <reference ref="RunnerActions"/>
       <reference ref="Stop"/>
       <add-to-group group-id="MainToolBar" relative-to-action="Forward" anchor="after"/>
