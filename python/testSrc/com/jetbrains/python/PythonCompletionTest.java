--- conflicted
+++ resolved
@@ -1435,12 +1435,16 @@
     assertContainsElements(suggested, "'k1'", "'k2'");
   }
 
-<<<<<<< HEAD
   public void testStringAbsolutePathCompletion() {
     String newPath = myFixture.getTestDataPath() + "/pathCompletion/";
     final List<String> suggested = doTestByText("not_a_hardcoded_func(\"" + newPath + "<caret>\")", 1);
-    System.out.println("Suggested:" + suggested);
-    assertContainsElements(suggested, "a.py", "subdir");
+    assertSameElements(suggested, "a.py", "subdir");
+  }
+
+  public void testStringAbsolutePathWithSchemeCompletion() {
+    String newPath = "file://" + myFixture.getTestDataPath() + "/pathCompletion/";
+    final List<String> suggested = doTestByText("not_a_hardcoded_func(\"" + newPath + "<caret>\")", 1);
+    assertSameElements(suggested, "a.py", "subdir");
   }
 
   public void testStringRelativePathHardcodedFunc() {
@@ -1468,7 +1472,6 @@
     assertSameElements(suggested, "a.py", "subdir");
   }
 
-=======
   // PY-8302
   public void testUndeclaredFunction() {
     myFixture.configureByFile("uninitialized/fun.py");
@@ -1569,7 +1572,6 @@
   }
 
 
->>>>>>> fd5f4a1b
   private void assertNoVariantsInExtendedCompletion() {
     myFixture.copyDirectoryToProject(getTestName(true), "");
     myFixture.configureByFile("a.py");
