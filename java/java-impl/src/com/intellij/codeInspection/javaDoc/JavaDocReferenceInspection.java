// Copyright 2000-2018 JetBrains s.r.o. Use of this source code is governed by the Apache 2.0 license that can be found in the LICENSE file.
package com.intellij.codeInspection.javaDoc;

import com.intellij.codeInsight.daemon.QuickFixBundle;
import com.intellij.codeInsight.daemon.impl.quickfix.ImportClassFix;
import com.intellij.codeInsight.lookup.LookupElement;
import com.intellij.codeInsight.lookup.LookupElementBuilder;
import com.intellij.codeInsight.lookup.LookupManager;
import com.intellij.codeInspection.LocalQuickFix;
import com.intellij.codeInspection.ProblemDescriptor;
import com.intellij.codeInspection.ProblemDescriptorBase;
import com.intellij.ide.DataManager;
import com.intellij.ide.util.FQNameCellRenderer;
import com.intellij.openapi.actionSystem.CommonDataKeys;
import com.intellij.openapi.application.Result;
import com.intellij.openapi.command.WriteCommandAction;
import com.intellij.openapi.editor.Editor;
import com.intellij.openapi.project.Project;
<<<<<<< HEAD
import com.intellij.openapi.ui.popup.JBPopupFactory;
import com.intellij.openapi.util.AsyncResult;
=======
import com.intellij.openapi.ui.popup.PopupChooserBuilder;
>>>>>>> 1b814451
import com.intellij.openapi.util.TextRange;
import com.intellij.openapi.util.text.StringUtil;
import com.intellij.psi.PsiClass;
import com.intellij.psi.PsiDocumentManager;
import com.intellij.psi.PsiJavaCodeReferenceElement;
import com.intellij.psi.util.PsiTreeUtil;
import com.intellij.psi.util.proximity.PsiProximityComparator;
<<<<<<< HEAD
import com.intellij.util.Consumer;
=======
import com.intellij.ui.components.JBList;
>>>>>>> 1b814451
import org.jetbrains.annotations.NotNull;

import java.util.ArrayList;
import java.util.Collections;
import java.util.List;
import java.util.Set;

public class JavaDocReferenceInspection extends JavaDocReferenceInspectionBase {
  @Override
  protected LocalQuickFix createAddQualifierFix(PsiJavaCodeReferenceElement reference) {
    List<PsiClass> classesToImport = new ImportClassFix(reference).getClassesToImport();
    return classesToImport.isEmpty() ? null : new AddQualifierFix(classesToImport);
  }

  @Override
  protected RenameReferenceQuickFix createRenameReferenceQuickFix(Set<String> unboundParams) {
    return new RenameReferenceQuickFix(unboundParams);
  }

  private static class RenameReferenceQuickFix implements LocalQuickFix {
    private final Set<String> myUnboundParams;

    public RenameReferenceQuickFix(Set<String> unboundParams) {
      myUnboundParams = unboundParams;
    }

    @Override
    @NotNull
    public String getFamilyName() {
      return "Change to ...";
    }

    @Override
    public void applyFix(@NotNull final Project project, @NotNull final ProblemDescriptor descriptor) {
      DataManager.getInstance().getDataContextFromFocusAsync()
                 .onSuccess(dataContext -> {
                   final Editor editor = CommonDataKeys.EDITOR.getData(dataContext);
                   assert editor != null;
                   final TextRange textRange = ((ProblemDescriptorBase)descriptor).getTextRange();
                   editor.getSelectionModel().setSelection(textRange.getStartOffset(), textRange.getEndOffset());

                   final String word = editor.getSelectionModel().getSelectedText();

                   if (word == null || StringUtil.isEmptyOrSpaces(word)) {
                     return;
                   }
                   final List<LookupElement> items = new ArrayList<>();
                   for (String variant : myUnboundParams) {
                     items.add(LookupElementBuilder.create(variant));
                   }
                   LookupManager.getInstance(project).showLookup(editor, items.toArray(LookupElement.EMPTY_ARRAY));
                 });
    }
  }

  private static class AddQualifierFix implements LocalQuickFix {
    private final List<PsiClass> originalClasses;

    public AddQualifierFix(final List<PsiClass> originalClasses) {
      this.originalClasses = originalClasses;
    }

    @Override
    @NotNull
    public String getFamilyName() {
      return QuickFixBundle.message("add.qualifier");
    }

    @Override
    public boolean startInWriteAction() {
      return false;
    }

    @Override
    public void applyFix(@NotNull final Project project, @NotNull final ProblemDescriptor descriptor) {
      PsiJavaCodeReferenceElement element = PsiTreeUtil.getParentOfType(descriptor.getPsiElement(), PsiJavaCodeReferenceElement.class);
      if (element != null) {
        Collections.sort(originalClasses, new PsiProximityComparator(element.getElement()));
<<<<<<< HEAD
        final AsyncResult<DataContext> asyncResult = DataManager.getInstance().getDataContextFromFocus();
        asyncResult.doWhenDone((Consumer<DataContext>)dataContext ->
          JBPopupFactory.getInstance()
            .createPopupChooserBuilder(originalClasses).
            setTitle(QuickFixBundle.message("add.qualifier.original.class.chooser.title")).
            setItemChoosenCallback((psiClass) -> {
              if (!element.isValid() || psiClass == null) return;
              new WriteCommandAction(project, element.getContainingFile()) {
                @Override
                protected void run(@NotNull final Result result) throws Throwable {
                  if (psiClass.isValid()) {
                    PsiDocumentManager.getInstance(project).commitAllDocuments();
                    element.bindToElement(psiClass);
                  }
                }
              }.execute();
            })
            .setRenderer(new FQNameCellRenderer())
            .createPopup()
            .showInBestPositionFor(dataContext));
=======
        JList<PsiClass> list = new JBList<>(originalClasses.toArray(PsiClass.EMPTY_ARRAY));
        list.setCellRenderer(new FQNameCellRenderer());
        final Runnable runnable = () -> {
          if (!element.isValid()) return;
          final int index = list.getSelectedIndex();
          if (index < 0) return;
          new WriteCommandAction(project, element.getContainingFile()) {
            @Override
            protected void run(@NotNull final Result result) {
              final PsiClass psiClass = originalClasses.get(index);
              if (psiClass.isValid()) {
                PsiDocumentManager.getInstance(project).commitAllDocuments();
                element.bindToElement(psiClass);
              }
            }
          }.execute();
        };
        //noinspection CodeBlock2Expr
        DataManager.getInstance()
                   .getDataContextFromFocusAsync()
                   .onSuccess(dataContext -> {
                     new PopupChooserBuilder(list)
                       .setTitle(QuickFixBundle.message("add.qualifier.original.class.chooser.title"))
                       .setItemChoosenCallback(runnable)
                       .createPopup()
                       .showInBestPositionFor(dataContext);
                   });
>>>>>>> 1b814451
      }
    }
  }
}<|MERGE_RESOLUTION|>--- conflicted
+++ resolved
@@ -16,12 +16,7 @@
 import com.intellij.openapi.command.WriteCommandAction;
 import com.intellij.openapi.editor.Editor;
 import com.intellij.openapi.project.Project;
-<<<<<<< HEAD
 import com.intellij.openapi.ui.popup.JBPopupFactory;
-import com.intellij.openapi.util.AsyncResult;
-=======
-import com.intellij.openapi.ui.popup.PopupChooserBuilder;
->>>>>>> 1b814451
 import com.intellij.openapi.util.TextRange;
 import com.intellij.openapi.util.text.StringUtil;
 import com.intellij.psi.PsiClass;
@@ -29,11 +24,6 @@
 import com.intellij.psi.PsiJavaCodeReferenceElement;
 import com.intellij.psi.util.PsiTreeUtil;
 import com.intellij.psi.util.proximity.PsiProximityComparator;
-<<<<<<< HEAD
-import com.intellij.util.Consumer;
-=======
-import com.intellij.ui.components.JBList;
->>>>>>> 1b814451
 import org.jetbrains.annotations.NotNull;
 
 import java.util.ArrayList;
@@ -112,9 +102,9 @@
       PsiJavaCodeReferenceElement element = PsiTreeUtil.getParentOfType(descriptor.getPsiElement(), PsiJavaCodeReferenceElement.class);
       if (element != null) {
         Collections.sort(originalClasses, new PsiProximityComparator(element.getElement()));
-<<<<<<< HEAD
-        final AsyncResult<DataContext> asyncResult = DataManager.getInstance().getDataContextFromFocus();
-        asyncResult.doWhenDone((Consumer<DataContext>)dataContext ->
+        DataManager.getInstance()
+                   .getDataContextFromFocusAsync()
+                   .onSuccess(dataContext ->
           JBPopupFactory.getInstance()
             .createPopupChooserBuilder(originalClasses).
             setTitle(QuickFixBundle.message("add.qualifier.original.class.chooser.title")).
@@ -133,35 +123,6 @@
             .setRenderer(new FQNameCellRenderer())
             .createPopup()
             .showInBestPositionFor(dataContext));
-=======
-        JList<PsiClass> list = new JBList<>(originalClasses.toArray(PsiClass.EMPTY_ARRAY));
-        list.setCellRenderer(new FQNameCellRenderer());
-        final Runnable runnable = () -> {
-          if (!element.isValid()) return;
-          final int index = list.getSelectedIndex();
-          if (index < 0) return;
-          new WriteCommandAction(project, element.getContainingFile()) {
-            @Override
-            protected void run(@NotNull final Result result) {
-              final PsiClass psiClass = originalClasses.get(index);
-              if (psiClass.isValid()) {
-                PsiDocumentManager.getInstance(project).commitAllDocuments();
-                element.bindToElement(psiClass);
-              }
-            }
-          }.execute();
-        };
-        //noinspection CodeBlock2Expr
-        DataManager.getInstance()
-                   .getDataContextFromFocusAsync()
-                   .onSuccess(dataContext -> {
-                     new PopupChooserBuilder(list)
-                       .setTitle(QuickFixBundle.message("add.qualifier.original.class.chooser.title"))
-                       .setItemChoosenCallback(runnable)
-                       .createPopup()
-                       .showInBestPositionFor(dataContext);
-                   });
->>>>>>> 1b814451
       }
     }
   }
