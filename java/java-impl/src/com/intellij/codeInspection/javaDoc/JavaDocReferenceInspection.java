/*
 * Copyright 2000-2015 JetBrains s.r.o.
 *
 * Licensed under the Apache License, Version 2.0 (the "License");
 * you may not use this file except in compliance with the License.
 * You may obtain a copy of the License at
 *
 * http://www.apache.org/licenses/LICENSE-2.0
 *
 * Unless required by applicable law or agreed to in writing, software
 * distributed under the License is distributed on an "AS IS" BASIS,
 * WITHOUT WARRANTIES OR CONDITIONS OF ANY KIND, either express or implied.
 * See the License for the specific language governing permissions and
 * limitations under the License.
 */
package com.intellij.codeInspection.javaDoc;

import com.intellij.codeInsight.daemon.QuickFixBundle;
import com.intellij.codeInsight.daemon.impl.quickfix.ImportClassFix;
import com.intellij.codeInsight.lookup.LookupElement;
import com.intellij.codeInsight.lookup.LookupElementBuilder;
import com.intellij.codeInsight.lookup.LookupManager;
import com.intellij.codeInspection.LocalQuickFix;
import com.intellij.codeInspection.ProblemDescriptor;
import com.intellij.codeInspection.ProblemDescriptorBase;
import com.intellij.ide.DataManager;
import com.intellij.ide.util.FQNameCellRenderer;
import com.intellij.openapi.actionSystem.CommonDataKeys;
import com.intellij.openapi.actionSystem.DataContext;
import com.intellij.openapi.application.Result;
import com.intellij.openapi.command.WriteCommandAction;
import com.intellij.openapi.editor.Editor;
import com.intellij.openapi.project.Project;
import com.intellij.openapi.ui.popup.JBPopupFactory;
import com.intellij.openapi.util.AsyncResult;
import com.intellij.openapi.util.TextRange;
import com.intellij.openapi.util.text.StringUtil;
import com.intellij.psi.PsiClass;
import com.intellij.psi.PsiDocumentManager;
import com.intellij.psi.PsiJavaCodeReferenceElement;
import com.intellij.psi.util.PsiTreeUtil;
import com.intellij.psi.util.proximity.PsiProximityComparator;
import com.intellij.util.Consumer;
import org.jetbrains.annotations.NotNull;

import java.util.ArrayList;
import java.util.Collections;
import java.util.List;
import java.util.Set;

public class JavaDocReferenceInspection extends JavaDocReferenceInspectionBase {
  @Override
  protected LocalQuickFix createAddQualifierFix(PsiJavaCodeReferenceElement reference) {
    List<PsiClass> classesToImport = new ImportClassFix(reference).getClassesToImport();
    return classesToImport.isEmpty() ? null : new AddQualifierFix(classesToImport);
  }

  @Override
  protected RenameReferenceQuickFix createRenameReferenceQuickFix(Set<String> unboundParams) {
    return new RenameReferenceQuickFix(unboundParams);
  }

  private static class RenameReferenceQuickFix implements LocalQuickFix {
    private final Set<String> myUnboundParams;

    public RenameReferenceQuickFix(Set<String> unboundParams) {
      myUnboundParams = unboundParams;
    }

    @Override
    @NotNull
    public String getFamilyName() {
      return "Change to ...";
    }

    @Override
    public void applyFix(@NotNull final Project project, @NotNull final ProblemDescriptor descriptor) {
      final AsyncResult<DataContext> asyncResult = DataManager.getInstance().getDataContextFromFocus();
      asyncResult.doWhenDone((Consumer<DataContext>)dataContext -> {
        final Editor editor = CommonDataKeys.EDITOR.getData(dataContext);
        assert editor != null;
        final TextRange textRange = ((ProblemDescriptorBase)descriptor).getTextRange();
        editor.getSelectionModel().setSelection(textRange.getStartOffset(), textRange.getEndOffset());

        final String word = editor.getSelectionModel().getSelectedText();

        if (word == null || StringUtil.isEmptyOrSpaces(word)) {
          return;
        }
        final List<LookupElement> items = new ArrayList<>();
        for (String variant : myUnboundParams) {
          items.add(LookupElementBuilder.create(variant));
        }
        LookupManager.getInstance(project).showLookup(editor, items.toArray(LookupElement.EMPTY_ARRAY));
      });
    }
  }

<<<<<<< HEAD
  private class AddQualifierFix implements LocalQuickFix {
=======
  private static class AddQualifierFix implements LocalQuickFix{
>>>>>>> 76f5832e
    private final List<PsiClass> originalClasses;

    public AddQualifierFix(final List<PsiClass> originalClasses) {
      this.originalClasses = originalClasses;
    }

    @Override
    @NotNull
    public String getFamilyName() {
      return QuickFixBundle.message("add.qualifier");
    }

    @Override
    public boolean startInWriteAction() {
      return false;
    }

    @Override
    public void applyFix(@NotNull final Project project, @NotNull final ProblemDescriptor descriptor) {
<<<<<<< HEAD
      final PsiElement element = PsiTreeUtil.getParentOfType(descriptor.getPsiElement(), PsiJavaCodeReferenceElement.class);
      if (element != null) {
        final PsiJavaCodeReferenceElement referenceElement = (PsiJavaCodeReferenceElement)element;
        Collections.sort(originalClasses, new PsiProximityComparator(referenceElement.getElement()));
        final AsyncResult<DataContext> asyncResult = DataManager.getInstance().getDataContextFromFocus();
        asyncResult.doWhenDone((Consumer<DataContext>)dataContext ->
          JBPopupFactory.getInstance()
            .createPopupChooserBuilder(originalClasses).
            setTitle(QuickFixBundle.message("add.qualifier.original.class.chooser.title")).
            setItemChoosenCallback((psiClass) -> {
              if (!element.isValid() || psiClass == null) return;
              new WriteCommandAction(project, element.getContainingFile()) {
                @Override
                protected void run(@NotNull final Result result) throws Throwable {
                  if (psiClass.isValid()) {
                    PsiDocumentManager.getInstance(project).commitAllDocuments();
                    referenceElement.bindToElement(psiClass);
                  }
                }
              }.execute();
            })
            .setRenderer(new FQNameCellRenderer())
            .createPopup()
            .showInBestPositionFor(dataContext));
=======
      PsiJavaCodeReferenceElement element = PsiTreeUtil.getParentOfType(descriptor.getPsiElement(), PsiJavaCodeReferenceElement.class);
      if (element != null) {
        Collections.sort(originalClasses, new PsiProximityComparator(element.getElement()));
        JList<PsiClass> list = new JBList<>(originalClasses.toArray(PsiClass.EMPTY_ARRAY));
        list.setCellRenderer(new FQNameCellRenderer());
        final Runnable runnable = () -> {
          if (!element.isValid()) return;
          final int index = list.getSelectedIndex();
          if (index < 0) return;
          new WriteCommandAction(project, element.getContainingFile()){
            @Override
            protected void run(@NotNull final Result result) throws Throwable {
              final PsiClass psiClass = originalClasses.get(index);
              if (psiClass.isValid()) {
                PsiDocumentManager.getInstance(project).commitAllDocuments();
                element.bindToElement(psiClass);
              }
            }
          }.execute();
        };
        final AsyncResult<DataContext> asyncResult = DataManager.getInstance().getDataContextFromFocus();
        asyncResult.doWhenDone((Consumer<DataContext>)dataContext -> new PopupChooserBuilder(list).
          setTitle(QuickFixBundle.message("add.qualifier.original.class.chooser.title")).
          setItemChoosenCallback(runnable).
          createPopup().
          showInBestPositionFor(dataContext));
>>>>>>> 76f5832e
      }
    }
  }
}<|MERGE_RESOLUTION|>--- conflicted
+++ resolved
@@ -96,11 +96,7 @@
     }
   }
 
-<<<<<<< HEAD
-  private class AddQualifierFix implements LocalQuickFix {
-=======
-  private static class AddQualifierFix implements LocalQuickFix{
->>>>>>> 76f5832e
+  private static class AddQualifierFix implements LocalQuickFix {
     private final List<PsiClass> originalClasses;
 
     public AddQualifierFix(final List<PsiClass> originalClasses) {
@@ -120,11 +116,9 @@
 
     @Override
     public void applyFix(@NotNull final Project project, @NotNull final ProblemDescriptor descriptor) {
-<<<<<<< HEAD
-      final PsiElement element = PsiTreeUtil.getParentOfType(descriptor.getPsiElement(), PsiJavaCodeReferenceElement.class);
+      PsiJavaCodeReferenceElement element = PsiTreeUtil.getParentOfType(descriptor.getPsiElement(), PsiJavaCodeReferenceElement.class);
       if (element != null) {
-        final PsiJavaCodeReferenceElement referenceElement = (PsiJavaCodeReferenceElement)element;
-        Collections.sort(originalClasses, new PsiProximityComparator(referenceElement.getElement()));
+        Collections.sort(originalClasses, new PsiProximityComparator(element.getElement()));
         final AsyncResult<DataContext> asyncResult = DataManager.getInstance().getDataContextFromFocus();
         asyncResult.doWhenDone((Consumer<DataContext>)dataContext ->
           JBPopupFactory.getInstance()
@@ -137,7 +131,7 @@
                 protected void run(@NotNull final Result result) throws Throwable {
                   if (psiClass.isValid()) {
                     PsiDocumentManager.getInstance(project).commitAllDocuments();
-                    referenceElement.bindToElement(psiClass);
+                    element.bindToElement(psiClass);
                   }
                 }
               }.execute();
@@ -145,34 +139,6 @@
             .setRenderer(new FQNameCellRenderer())
             .createPopup()
             .showInBestPositionFor(dataContext));
-=======
-      PsiJavaCodeReferenceElement element = PsiTreeUtil.getParentOfType(descriptor.getPsiElement(), PsiJavaCodeReferenceElement.class);
-      if (element != null) {
-        Collections.sort(originalClasses, new PsiProximityComparator(element.getElement()));
-        JList<PsiClass> list = new JBList<>(originalClasses.toArray(PsiClass.EMPTY_ARRAY));
-        list.setCellRenderer(new FQNameCellRenderer());
-        final Runnable runnable = () -> {
-          if (!element.isValid()) return;
-          final int index = list.getSelectedIndex();
-          if (index < 0) return;
-          new WriteCommandAction(project, element.getContainingFile()){
-            @Override
-            protected void run(@NotNull final Result result) throws Throwable {
-              final PsiClass psiClass = originalClasses.get(index);
-              if (psiClass.isValid()) {
-                PsiDocumentManager.getInstance(project).commitAllDocuments();
-                element.bindToElement(psiClass);
-              }
-            }
-          }.execute();
-        };
-        final AsyncResult<DataContext> asyncResult = DataManager.getInstance().getDataContextFromFocus();
-        asyncResult.doWhenDone((Consumer<DataContext>)dataContext -> new PopupChooserBuilder(list).
-          setTitle(QuickFixBundle.message("add.qualifier.original.class.chooser.title")).
-          setItemChoosenCallback(runnable).
-          createPopup().
-          showInBestPositionFor(dataContext));
->>>>>>> 76f5832e
       }
     }
   }
