--- conflicted
+++ resolved
@@ -110,17 +110,10 @@
 fun KtType.toKotlinType(context: Fe10WrapperContext, annotations: Annotations = getDescriptorsAnnotations(context)): UnwrappedType {
     val typeConstructor: TypeConstructor = when (this) {
         is KtTypeParameterType -> KtSymbolBasedTypeParameterDescriptor(this.symbol, context).typeConstructor
-<<<<<<< HEAD
-        is KtNonErrorClassType -> when (val classLikeSymbol = classSymbol) {
+        is KtNonErrorClassType -> when (val classLikeSymbol = symbol) {
             is KaTypeAliasSymbol -> return classLikeSymbol.toExpandedKotlinType(context, ownTypeArguments, annotations)
             is KaNamedClassOrObjectSymbol -> KtSymbolBasedClassDescriptor(classLikeSymbol, context).typeConstructor
             is KaAnonymousObjectSymbol -> context.implementationPostponed()
-=======
-        is KtNonErrorClassType -> when (val classLikeSymbol = symbol) {
-            is KtTypeAliasSymbol -> return classLikeSymbol.toExpandedKotlinType(context, ownTypeArguments, annotations)
-            is KtNamedClassOrObjectSymbol -> KtSymbolBasedClassDescriptor(classLikeSymbol, context).typeConstructor
-            is KtAnonymousObjectSymbol -> context.implementationPostponed()
->>>>>>> f8d0b80e
         }
         is KtErrorType -> ErrorUtils.createErrorTypeConstructor(ErrorTypeKind.TYPE_FOR_ERROR_TYPE_CONSTRUCTOR, errorMessage)
         is KtFlexibleType -> {
