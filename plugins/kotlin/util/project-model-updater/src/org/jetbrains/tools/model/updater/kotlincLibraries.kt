// Copyright 2000-2023 JetBrains s.r.o. and contributors. Use of this source code is governed by the Apache 2.0 license.
package org.jetbrains.tools.model.updater

import org.jetbrains.tools.model.updater.GeneratorPreferences.ArtifactMode
import org.jetbrains.tools.model.updater.impl.*

private const val ktGroup = "org.jetbrains.kotlin"
private const val BOOTSTRAP_VERSION = "2.0.255-dev-255"

// see .idea/jarRepositories.xml
private val KOTLIN_IDE_DEPS_REPOSITORY = JpsRemoteRepository(
    "kotlin-ide-plugin-deps",
    "https://cache-redirector.jetbrains.com/maven.pkg.jetbrains.space/kotlin/p/kotlin/kotlin-ide-plugin-dependencies"
)

private class ArtifactCoordinates(private val originalVersion: String, val mode: ArtifactMode) {
    val version: String
        get() = when (mode) {
            ArtifactMode.MAVEN -> originalVersion
            ArtifactMode.BOOTSTRAP -> BOOTSTRAP_VERSION
        }
}

private val GeneratorPreferences.kotlincArtifactCoordinates: ArtifactCoordinates
    get() = ArtifactCoordinates(kotlincVersion, kotlincArtifactsMode)

private val GeneratorPreferences.jpsArtifactCoordinates: ArtifactCoordinates
    get() = ArtifactCoordinates(jpsPluginVersion, jpsPluginArtifactsMode)

internal fun generateKotlincLibraries(preferences: GeneratorPreferences, isCommunity: Boolean): List<JpsLibrary> {
    val kotlincCoordinates = preferences.kotlincArtifactCoordinates
    val jpsPluginCoordinates = preferences.jpsArtifactCoordinates.takeIf { it.version != "dev" } ?: kotlincCoordinates

    return buildLibraryList(isCommunity) {
        kotlincForIdeWithStandardNaming("kotlinc.allopen-compiler-plugin", kotlincCoordinates)
        kotlincForIdeWithStandardNaming("kotlinc.android-extensions-compiler-plugin", kotlincCoordinates)
<<<<<<< HEAD
        kotlincForIdeWithStandardNaming("kotlinc.analysis-api-k2-tests", kotlincCoordinates)
        kotlincForIdeWithStandardNaming("kotlinc.analysis-api-k2", kotlincCoordinates)
        kotlincForIdeWithStandardNaming("kotlinc.analysis-api-fe10", kotlincCoordinates)
        kotlincForIdeWithStandardNaming("kotlinc.analysis-api", kotlincCoordinates)
        kotlincForIdeWithStandardNaming("kotlinc.analysis-api-impl-base", kotlincCoordinates)
        kotlincForIdeWithStandardNaming("kotlinc.analysis-api-impl-base-tests", kotlincCoordinates)
        kotlincForIdeWithStandardNaming("kotlinc.analysis-api-providers", kotlincCoordinates)
=======
        kotlincForIdeWithStandardNaming("kotlinc.high-level-api-fir-tests", kotlincCoordinates)
        kotlincForIdeWithStandardNaming("kotlinc.high-level-api-fir", kotlincCoordinates)
        kotlincForIdeWithStandardNaming("kotlinc.high-level-api-fe10", kotlincCoordinates)
        kotlincForIdeWithStandardNaming("kotlinc.high-level-api", kotlincCoordinates)
        kotlincForIdeWithStandardNaming("kotlinc.high-level-api-impl-base", kotlincCoordinates)
        kotlincForIdeWithStandardNaming("kotlinc.high-level-api-impl-base-tests", kotlincCoordinates)
        kotlincForIdeWithStandardNaming("kotlinc.analysis-api-platform-interface", kotlincCoordinates)
>>>>>>> f8d0b80e
        kotlincForIdeWithStandardNaming("kotlinc.analysis-project-structure", kotlincCoordinates)
        kotlincForIdeWithStandardNaming("kotlinc.symbol-light-classes", kotlincCoordinates)
        kotlincForIdeWithStandardNaming("kotlinc.incremental-compilation-impl-tests", kotlincCoordinates)
        kotlincForIdeWithStandardNaming("kotlinc.kotlin-build-common-tests", kotlincCoordinates)
        kotlincForIdeWithStandardNaming("kotlinc.kotlin-compiler-cli", kotlincCoordinates)
        kotlincForIdeWithStandardNaming("kotlinc.kotlin-compiler-tests", kotlincCoordinates)
        kotlincForIdeWithStandardNaming("kotlinc.kotlin-compiler-common", kotlincCoordinates)
        kotlincForIdeWithStandardNaming("kotlinc.kotlin-compiler-fe10", kotlincCoordinates)
        kotlincForIdeWithStandardNaming("kotlinc.kotlin-compiler-fir", kotlincCoordinates)
        kotlincForIdeWithStandardNaming("kotlinc.kotlin-compiler-ir", kotlincCoordinates)
        kotlincForIdeWithStandardNaming("kotlinc.kotlin-gradle-statistics", kotlincCoordinates)
        kotlincForIdeWithStandardNaming("kotlinc.kotlinx-serialization-compiler-plugin", kotlincCoordinates)
        kotlincForIdeWithStandardNaming("kotlinc.lombok-compiler-plugin", kotlincCoordinates)
        kotlincForIdeWithStandardNaming("kotlinc.low-level-api-fir", kotlincCoordinates)
        kotlincForIdeWithStandardNaming("kotlinc.noarg-compiler-plugin", kotlincCoordinates)
        kotlincForIdeWithStandardNaming("kotlinc.parcelize-compiler-plugin", kotlincCoordinates)
        kotlincForIdeWithStandardNaming("kotlinc.sam-with-receiver-compiler-plugin", kotlincCoordinates)
        kotlincForIdeWithStandardNaming("kotlinc.assignment-compiler-plugin", kotlincCoordinates)
        kotlincForIdeWithStandardNaming("kotlinc.scripting-compiler-plugin", kotlincCoordinates)
        kotlincForIdeWithStandardNaming("kotlinc.kotlin-jps-common", kotlincCoordinates)

        if (!isCommunity) {
            kotlincForIdeWithStandardNaming("kotlinc.kotlin-objcexport-header-generator", kotlincCoordinates)
        }

        kotlincWithStandardNaming("kotlinc.kotlin-scripting-common", kotlincCoordinates)
        kotlincWithStandardNaming("kotlinc.kotlin-scripting-compiler-impl", kotlincCoordinates)
        kotlincWithStandardNaming("kotlinc.kotlin-scripting-jvm", kotlincCoordinates)
        kotlincWithStandardNaming("kotlinc.kotlin-script-runtime", kotlincCoordinates, transitive = true)

        kotlincForIdeWithStandardNaming("kotlinc.kotlin-jps-plugin-tests", jpsPluginCoordinates)
        kotlincWithStandardNaming("kotlinc.kotlin-dist", jpsPluginCoordinates, postfix = "-for-ide")
        kotlincWithStandardNaming("kotlinc.kotlin-jps-plugin-classpath", jpsPluginCoordinates)

        // bootstrap version of kotlin-jps-plugin-classpath required for testing
        kotlincWithStandardNaming(
            "kotlinc.kotlin-jps-plugin-classpath",
            kotlincCoordinates,
            jpsLibraryName = "kotlinc.kotlin-jps-plugin-classpath-bootstrap-for-tests",
        )
    }
}

private class LibraryListBuilder(val isCommunity: Boolean) {
    private val libraries = mutableListOf<JpsLibrary>()

    fun addLibrary(library: JpsLibrary) {
        libraries += library
    }

    fun build(): List<JpsLibrary> = libraries.toList()
}

private fun buildLibraryList(isCommunity: Boolean, builder: LibraryListBuilder.() -> Unit): List<JpsLibrary> =
    LibraryListBuilder(isCommunity).apply(builder).build()

private fun LibraryListBuilder.kotlincForIdeWithStandardNaming(
    name: String,
    coordinates: ArtifactCoordinates,
    includeSources: Boolean = true
) {
    kotlincWithStandardNaming(name, coordinates, includeSources, "-for-ide")
}

private fun LibraryListBuilder.kotlincWithStandardNaming(
    name: String,
    coordinates: ArtifactCoordinates,
    includeSources: Boolean = true,
    postfix: String = "",
    transitive: Boolean = false,
    excludes: List<MavenId> = emptyList(),
    repository: JpsRemoteRepository = KOTLIN_IDE_DEPS_REPOSITORY,
    jpsLibraryName: String = name,
) {
    require(name.startsWith("kotlinc."))
    val jpsLibrary = singleJarMavenLibrary(
        jpsLibraryName = jpsLibraryName,
        mavenCoordinates = "$ktGroup:${name.removePrefix("kotlinc.")}$postfix:${coordinates.version}",
        transitive = transitive,
        includeSources = includeSources,
        excludes = excludes,
        repository = repository
    )
    addLibrary(jpsLibrary.convertMavenUrlToCooperativeIfNeeded(coordinates.mode, isCommunity))
}

private fun singleJarMavenLibrary(
    jpsLibraryName: String,
    mavenCoordinates: String,
    excludes: List<MavenId> = emptyList(),
    transitive: Boolean = true,
    includeSources: Boolean = true,
    repository: JpsRemoteRepository,
): JpsLibrary {
    val mavenId = MavenId.parse(mavenCoordinates)
    return JpsLibrary(
        jpsLibraryName,
        JpsLibrary.LibraryType.Repository(mavenId, includeTransitive = transitive, excludes = excludes, remoteRepository = repository),
        classes = listOf(JpsUrl.Jar(JpsPath.MavenRepository(mavenId))),
        sources = listOf(JpsUrl.Jar(JpsPath.MavenRepository(mavenId, classifier = "sources"))).takeIf { includeSources } ?: emptyList()
    )
}

private fun JpsLibrary.convertMavenUrlToCooperativeIfNeeded(artifactsMode: ArtifactMode, isCommunity: Boolean): JpsLibrary {
    fun convertUrl(url: JpsUrl): JpsUrl {
        return when (url.path) {
            is JpsPath.ProjectDir -> url
            is JpsPath.MavenRepository -> JpsUrl.Jar(JpsPath.ProjectDir("../build/repo/${url.path.relativePath}", isCommunity))
        }
    }

    return when (artifactsMode) {
        ArtifactMode.MAVEN -> this
        ArtifactMode.BOOTSTRAP -> JpsLibrary(
            name = name,
            type = JpsLibrary.LibraryType.Plain,
            annotations = annotations.map(::convertUrl),
            classes = classes.map(::convertUrl),
            javadoc = javadoc.map(::convertUrl),
            sources = sources.map(::convertUrl)
        )
    }
}<|MERGE_RESOLUTION|>--- conflicted
+++ resolved
@@ -34,23 +34,13 @@
     return buildLibraryList(isCommunity) {
         kotlincForIdeWithStandardNaming("kotlinc.allopen-compiler-plugin", kotlincCoordinates)
         kotlincForIdeWithStandardNaming("kotlinc.android-extensions-compiler-plugin", kotlincCoordinates)
-<<<<<<< HEAD
         kotlincForIdeWithStandardNaming("kotlinc.analysis-api-k2-tests", kotlincCoordinates)
         kotlincForIdeWithStandardNaming("kotlinc.analysis-api-k2", kotlincCoordinates)
         kotlincForIdeWithStandardNaming("kotlinc.analysis-api-fe10", kotlincCoordinates)
         kotlincForIdeWithStandardNaming("kotlinc.analysis-api", kotlincCoordinates)
         kotlincForIdeWithStandardNaming("kotlinc.analysis-api-impl-base", kotlincCoordinates)
         kotlincForIdeWithStandardNaming("kotlinc.analysis-api-impl-base-tests", kotlincCoordinates)
-        kotlincForIdeWithStandardNaming("kotlinc.analysis-api-providers", kotlincCoordinates)
-=======
-        kotlincForIdeWithStandardNaming("kotlinc.high-level-api-fir-tests", kotlincCoordinates)
-        kotlincForIdeWithStandardNaming("kotlinc.high-level-api-fir", kotlincCoordinates)
-        kotlincForIdeWithStandardNaming("kotlinc.high-level-api-fe10", kotlincCoordinates)
-        kotlincForIdeWithStandardNaming("kotlinc.high-level-api", kotlincCoordinates)
-        kotlincForIdeWithStandardNaming("kotlinc.high-level-api-impl-base", kotlincCoordinates)
-        kotlincForIdeWithStandardNaming("kotlinc.high-level-api-impl-base-tests", kotlincCoordinates)
         kotlincForIdeWithStandardNaming("kotlinc.analysis-api-platform-interface", kotlincCoordinates)
->>>>>>> f8d0b80e
         kotlincForIdeWithStandardNaming("kotlinc.analysis-project-structure", kotlincCoordinates)
         kotlincForIdeWithStandardNaming("kotlinc.symbol-light-classes", kotlincCoordinates)
         kotlincForIdeWithStandardNaming("kotlinc.incremental-compilation-impl-tests", kotlincCoordinates)
