--- conflicted
+++ resolved
@@ -2,16 +2,11 @@
 package org.jetbrains.kotlin.idea.k2.codeinsight.fixes.imprt.factories
 
 import com.intellij.openapi.util.TextRange
-<<<<<<< HEAD
 import org.jetbrains.kotlin.analysis.api.KaExperimentalApi
-=======
-import org.jetbrains.kotlin.analysis.api.KaImplementationDetail
->>>>>>> 299ec1f6
 import org.jetbrains.kotlin.analysis.api.KaSession
 import org.jetbrains.kotlin.analysis.api.analyze
 import org.jetbrains.kotlin.analysis.api.diagnostics.KaDiagnosticWithPsi
 import org.jetbrains.kotlin.analysis.api.fir.diagnostics.KaFirDiagnostic
-import org.jetbrains.kotlin.analysis.api.impl.base.components.KaBaseIllegalPsiException
 import org.jetbrains.kotlin.idea.base.analysis.api.utils.KtSymbolFromIndexProvider
 import org.jetbrains.kotlin.idea.base.psi.textRangeIn
 import org.jetbrains.kotlin.idea.k2.codeinsight.fixes.imprt.*
@@ -60,17 +55,12 @@
                 */
 
                 val invokeCallReceiverCopy = qualifiedInvokeCall.copyQualifiedCalleeExpression() ?: return null
-<<<<<<< HEAD
 
                 val invokeCallReceiverTypePointer = analyze(invokeCallReceiverCopy) {
                     invokeCallReceiverCopy.expressionType?.createPointer()
                 }
-                
+
                 invokeCallReceiverTypePointer?.restore()
-=======
-                @OptIn(KaImplementationDetail::class)
-                KaBaseIllegalPsiException.allowIllegalPsiAccess { invokeCallReceiverCopy.expressionType }
->>>>>>> 299ec1f6
             }
 
             is KaFirDiagnostic.UnresolvedReferenceWrongReceiver -> {
