// Copyright 2000-2022 JetBrains s.r.o. and contributors. Use of this source code is governed by the Apache 2.0 license.
package org.jetbrains.kotlin.idea.codeinsight.utils

import com.intellij.psi.PsiElement
import com.intellij.psi.tree.IElementType
import org.jetbrains.kotlin.KtNodeTypes
import org.jetbrains.kotlin.idea.base.psi.deleteBody
import org.jetbrains.kotlin.idea.base.psi.replaced
import org.jetbrains.kotlin.idea.codeinsight.utils.NegatedBinaryExpressionSimplificationUtils.negate
import org.jetbrains.kotlin.idea.references.mainReference
import org.jetbrains.kotlin.idea.util.CommentSaver
import org.jetbrains.kotlin.lexer.KtTokens
import org.jetbrains.kotlin.name.ClassId
import org.jetbrains.kotlin.name.StandardClassIds
import org.jetbrains.kotlin.parsing.*
import org.jetbrains.kotlin.psi.*
import org.jetbrains.kotlin.psi.psiUtil.anyDescendantOfType
import org.jetbrains.kotlin.psi.psiUtil.isAncestor
import org.jetbrains.kotlin.psi.psiUtil.visibilityModifierTypeOrDefault

fun KtContainerNode.getControlFlowElementDescription(): String? {
    when (node.elementType) {
        KtNodeTypes.THEN -> return "if"
        KtNodeTypes.ELSE -> return "else"
        KtNodeTypes.BODY -> {
            when (parent) {
                is KtWhileExpression -> return "while"
                is KtDoWhileExpression -> return "do...while"
                is KtForExpression -> return "for"
            }
        }
    }
    return null
}

/**
 * Returns whether the property accessor is a redundant getter or not.
 * TODO: We place this function in kotlin.code-insight.utils because it looks specific for redundant-getter-inspection.
 *       However, if we find some cases later that need this function for a general-purpose, we should move it to kotlin.base.psi.
 */
fun KtPropertyAccessor.isRedundantGetter(): Boolean {
    if (!isGetter) return false
    val expression = bodyExpression ?: return canBeCompletelyDeleted()
    if (expression.isBackingFieldReferenceTo(property)) return true
    if (expression is KtBlockExpression) {
        val statement = expression.statements.singleOrNull() ?: return false
        val returnExpression = statement as? KtReturnExpression ?: return false
        return returnExpression.returnedExpression?.isBackingFieldReferenceTo(property) == true
    }
    return false
}

fun KtExpression.isBackingFieldReferenceTo(property: KtProperty) =
    this is KtNameReferenceExpression
            && text == KtTokens.FIELD_KEYWORD.value
            && property.isAncestor(this)

fun KtPropertyAccessor.canBeCompletelyDeleted(): Boolean {
    if (modifierList == null) return true
    if (annotationEntries.isNotEmpty()) return false
    if (hasModifier(KtTokens.EXTERNAL_KEYWORD)) return false
    return visibilityModifierTypeOrDefault() == property.visibilityModifierTypeOrDefault()
}

fun removeRedundantGetter(getter: KtPropertyAccessor) {
    val property = getter.property
    val accessorTypeReference = getter.returnTypeReference
    if (accessorTypeReference != null && property.typeReference == null && property.initializer == null) {
        property.typeReference = accessorTypeReference
    }
    if (getter.canBeCompletelyDeleted()) {
        getter.delete()
    } else {
        getter.deleteBody()
    }
}

fun removeProperty(ktProperty: KtProperty) {
    val initializer = ktProperty.initializer
    if (initializer != null && initializer !is KtConstantExpression) {
        val commentSaver = CommentSaver(ktProperty)
        val replaced = ktProperty.replace(initializer)
        commentSaver.restore(replaced)
    } else {
        ktProperty.delete()
    }
}

/**
 * A function that returns whether this KtParameter is a parameter of a setter or not.
 *
 * Since the parent of a KtParameter is KtParameterList and the parent of KtParameterList is the function or
 * the property accessor, this function checks whether `parent.parent` of KtParameter is a setter or not.
 */
val KtParameter.isSetterParameter: Boolean
    get() = (parent.parent as? KtPropertyAccessor)?.isSetter == true

fun KtPropertyAccessor.isRedundantSetter(): Boolean {
    if (!isSetter) return false
    val expression = bodyExpression ?: return canBeCompletelyDeleted()
    if (expression is KtBlockExpression) {
        val statement = expression.statements.singleOrNull() ?: return false
        val parameter = valueParameters.singleOrNull() ?: return false
        val binaryExpression = statement as? KtBinaryExpression ?: return false
        return binaryExpression.operationToken == KtTokens.EQ
                && binaryExpression.left?.isBackingFieldReferenceTo(property) == true
                && binaryExpression.right?.mainReference?.resolve() == parameter
    }
    return false
}

fun removeRedundantSetter(setter: KtPropertyAccessor) {
    if (setter.canBeCompletelyDeleted()) {
        setter.delete()
    } else {
        setter.deleteBody()
    }
}

fun KtExpression.negate(reformat: Boolean = true, isBooleanExpression: (KtExpression) -> Boolean): KtExpression {
    val specialNegation = specialNegation(reformat, isBooleanExpression)
    if (specialNegation != null) return specialNegation
    return KtPsiFactory(this).createExpressionByPattern(pattern = "!$0", this, reformat = reformat)
}

private fun KtExpression.specialNegation(reformat: Boolean, isBooleanExpression: (KtExpression) -> Boolean): KtExpression? {
    val factory = KtPsiFactory(this)
    when (this) {
        is KtPrefixExpression -> {
            if (operationReference.getReferencedName() == "!") {
                val baseExpression = baseExpression
                if (baseExpression != null) {
                    if (isBooleanExpression(baseExpression)) {
                        return KtPsiUtil.safeDeparenthesize(baseExpression)
                    }
                }
            }
        }

        is KtBinaryExpression -> {
            val operator = operationToken
            if (operator !in NEGATABLE_OPERATORS) return null
            val left = left ?: return null
            val right = right ?: return null
            return factory.createExpressionByPattern(
                "$0 $1 $2", left, getNegatedOperatorText(operator), right,
                reformat = reformat
            )
        }

        is KtIsExpression -> {
            return factory.createExpressionByPattern(
                "$0 $1 $2",
                leftHandSide,
                if (isNegated) "is" else "!is",
                typeReference ?: return null,
                reformat = reformat
            )
        }

        is KtConstantExpression -> {
            return when (text) {
                "true" -> factory.createExpression("false")
                "false" -> factory.createExpression("true")
                else -> null
            }
        }
    }
    return null
}

private val NEGATABLE_OPERATORS = setOf(
    KtTokens.EQEQ, KtTokens.EXCLEQ, KtTokens.EQEQEQ,
    KtTokens.EXCLEQEQEQ, KtTokens.IS_KEYWORD, KtTokens.NOT_IS, KtTokens.IN_KEYWORD,
    KtTokens.NOT_IN, KtTokens.LT, KtTokens.LTEQ, KtTokens.GT, KtTokens.GTEQ
)

private fun getNegatedOperatorText(token: IElementType): String {
    val negatedOperator = token.negate() ?: throw IllegalArgumentException("The token $token does not have a negated equivalent.")
    return negatedOperator.value
}

fun KtDotQualifiedExpression.getLeftMostReceiverExpression(): KtExpression =
    (receiverExpression as? KtDotQualifiedExpression)?.getLeftMostReceiverExpression() ?: receiverExpression

fun KtDotQualifiedExpression.replaceFirstReceiver(
    factory: KtPsiFactory,
    newReceiver: KtExpression,
    safeAccess: Boolean = false
): KtExpression {
    val replacedExpression = when {
        safeAccess -> this.replaced(factory.createExpressionByPattern("$0?.$1", receiverExpression, selectorExpression!!))
        else -> this
    } as KtQualifiedExpression

    when (val receiver = replacedExpression.receiverExpression) {
        is KtDotQualifiedExpression -> receiver.replace(receiver.replaceFirstReceiver(factory, newReceiver, safeAccess))
        else -> receiver.replace(newReceiver)
    }

    return replacedExpression
}

<<<<<<< HEAD
fun KtPsiFactory.appendSemicolonBeforeLambdaContainingElement(element: PsiElement) {
    val previousElement = KtPsiUtil.skipSiblingsBackwardByPredicate(element) {
        it!!.node.elementType in KtTokens.WHITE_SPACE_OR_COMMENT_BIT_SET
    }
    if (previousElement != null && previousElement is KtExpression) {
        previousElement.parent.addAfter(createSemicolon(), previousElement)
=======
/**
 * Checks if there are any annotations in type or its type arguments.
 */
fun KtTypeReference.isAnnotatedDeep(): Boolean {
    return this.anyDescendantOfType<KtAnnotationEntry>()
}

/**
 * A best effort way to get the class id of expression's type without resolve.
 */
fun KtConstantExpression.getClassId(): ClassId? {
    val convertedText: Any? = when (elementType) {
        KtNodeTypes.INTEGER_CONSTANT, KtNodeTypes.FLOAT_CONSTANT -> when {
            hasIllegalUnderscore(text, elementType) -> return null
            else -> parseNumericLiteral(text, elementType)
        }

        KtNodeTypes.BOOLEAN_CONSTANT -> parseBoolean(text)
        else -> null
    }
    return when (elementType) {
        KtNodeTypes.INTEGER_CONSTANT -> when {
            convertedText !is Long -> null
            hasUnsignedLongSuffix(text) -> StandardClassIds.ULong
            hasLongSuffix(text) -> StandardClassIds.Long
            hasUnsignedSuffix(text) -> if (convertedText.toULong() > UInt.MAX_VALUE || convertedText.toULong() < UInt.MIN_VALUE) {
                StandardClassIds.ULong
            } else {
                StandardClassIds.UInt
            }

            else -> if (convertedText > Int.MAX_VALUE || convertedText < Int.MIN_VALUE) {
                StandardClassIds.Long
            } else {
                StandardClassIds.Int
            }
        }

        KtNodeTypes.FLOAT_CONSTANT -> if (convertedText is Float) StandardClassIds.Float else StandardClassIds.Double
        KtNodeTypes.CHARACTER_CONSTANT -> StandardClassIds.Char
        KtNodeTypes.BOOLEAN_CONSTANT -> StandardClassIds.Boolean
        else -> null
>>>>>>> b69f817e
    }
}<|MERGE_RESOLUTION|>--- conflicted
+++ resolved
@@ -201,14 +201,6 @@
     return replacedExpression
 }
 
-<<<<<<< HEAD
-fun KtPsiFactory.appendSemicolonBeforeLambdaContainingElement(element: PsiElement) {
-    val previousElement = KtPsiUtil.skipSiblingsBackwardByPredicate(element) {
-        it!!.node.elementType in KtTokens.WHITE_SPACE_OR_COMMENT_BIT_SET
-    }
-    if (previousElement != null && previousElement is KtExpression) {
-        previousElement.parent.addAfter(createSemicolon(), previousElement)
-=======
 /**
  * Checks if there are any annotations in type or its type arguments.
  */
@@ -251,6 +243,14 @@
         KtNodeTypes.CHARACTER_CONSTANT -> StandardClassIds.Char
         KtNodeTypes.BOOLEAN_CONSTANT -> StandardClassIds.Boolean
         else -> null
->>>>>>> b69f817e
+    }
+}
+
+fun KtPsiFactory.appendSemicolonBeforeLambdaContainingElement(element: PsiElement) {
+    val previousElement = KtPsiUtil.skipSiblingsBackwardByPredicate(element) {
+        it!!.node.elementType in KtTokens.WHITE_SPACE_OR_COMMENT_BIT_SET
+    }
+    if (previousElement != null && previousElement is KtExpression) {
+        previousElement.parent.addAfter(createSemicolon(), previousElement)
     }
 }