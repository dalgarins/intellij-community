--- conflicted
+++ resolved
@@ -1,11 +1,7 @@
 // Copyright 2000-2023 JetBrains s.r.o. and contributors. Use of this source code is governed by the Apache 2.0 license.
 package org.jetbrains.kotlin.idea
 
-<<<<<<< HEAD
-import com.intellij.codeInsight.daemon.impl.DaemonCodeAnalyzerEx
 import com.intellij.codeInsight.daemon.impl.DaemonCodeAnalyzerImpl
-=======
->>>>>>> d4fb74b1
 import com.intellij.openapi.application.*
 import com.intellij.openapi.progress.blockingContext
 import com.intellij.openapi.project.Project
@@ -25,13 +21,8 @@
 import org.jetbrains.kotlin.idea.util.application.isUnitTestMode
 import java.util.concurrent.Callable
 
-<<<<<<< HEAD
-internal class PluginStartupActivity : ProjectActivity {
+internal open class PluginStartupActivity : ProjectActivity {
     override suspend fun execute(project: Project) : Unit = blockingContext {
-=======
-internal open class PluginStartupActivity : ProjectActivity {
-    override suspend fun execute(project: Project) {
->>>>>>> d4fb74b1
         excludedFromUpdateCheckPlugins.add("org.jetbrains.kotlin")
         checkPluginCompatibility()
         setupReportingFromRelease()
@@ -39,21 +30,7 @@
         //todo[Sedunov]: wait for fix in platform to avoid misunderstood from Java newbies (also ConfigureKotlinInTempDirTest)
         //KotlinSdkType.Companion.setUpIfNeeded();
 
-<<<<<<< HEAD
-        val pluginDisposable = KotlinPluginDisposable.getInstance(project)
-        ReadAction.nonBlocking(Callable { project.containsKotlinFile() })
-            .inSmartMode(project)
-            .expireWith(pluginDisposable)
-            .finishOnUiThread(ModalityState.any()) { hasKotlinFiles ->
-                if (!hasKotlinFiles) return@finishOnUiThread
-
-                val daemonCodeAnalyzer = DaemonCodeAnalyzerEx.getInstanceEx(project) as DaemonCodeAnalyzerImpl
-                daemonCodeAnalyzer.serializeCodeInsightPasses(true)
-            }
-            .submit(AppExecutorUtil.getAppExecutorService())
-=======
         executeExtraActions(project)
->>>>>>> d4fb74b1
 
         if (ApplicationManager.getApplication().isHeadlessEnvironment) {
             return@blockingContext
